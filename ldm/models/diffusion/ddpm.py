--- conflicted
+++ resolved
@@ -1877,14 +1877,9 @@
             # i.e., layers 7, 8, 12, 16, 17.
             unet_attns = cond[2]['unet_attns']
             # Set to 0 to disable distillation on attention weights of the subject.
-<<<<<<< HEAD
             distill_subj_attn_weight = 0.4
             delta_attn_loss_scale    = 1
             direct_attn_loss_scale   = 2
-=======
-            distill_subj_attn_weight = 0.2
-            direct_attn_loss_scale = 2
->>>>>>> ba3f6174
             # The norm is actually the abs().mean(), so it has small magnitudes and should be scaled up.
             direct_attn_norm_loss_scale = 10
 
