import torch
from torch import nn, einsum
from einops import rearrange, repeat
from ldm.modules.ema import LitEma

import torch.nn.functional as F
import numpy as np

from ldm.util import masked_mean, gen_gradient_scaler, extract_first_index_in_each_instance, \
                     split_indices_by_instance

from functools import partial
from collections import OrderedDict
import random

# When debugging, make the printed tensors less messy.
torch.set_printoptions(precision=4, sci_mode=False)
np.set_printoptions(precision=4, suppress=True)

def get_clip_tokens_for_string(tokenizer, string, force_single_token=False):
    '''
    # If string is a new token, add it to the tokenizer.
    if string not in tokenizer.get_vocab():
        tokenizer.add_tokens([string])
        # tokenizer() returns [49406, 49408, 49407]. 
        # 49406: start of text, 49407: end of text, 49408: new token.
        new_token_id = tokenizer(string)["input_ids"][1]
        print("Added new token to tokenizer: {} -> {}".format(string, new_token_id))
    '''
    batch_encoding = tokenizer(string, truncation=True, max_length=77, return_length=True,
                               return_overflowing_tokens=False, padding="max_length", return_tensors="pt")
    tokens = batch_encoding["input_ids"]
    # [49406, 11781,  4668, 49407, 49407...]. 49406: start of text, 49407: end of text
    # 11781,  4668: tokens of "stuffed animal".
    token_count = torch.count_nonzero(tokens - 49407) - 1
    assert token_count >= 1, f"No token found in string '{string}'"
    if force_single_token:
        assert token_count == 1, f"String '{string}' maps to more than a single token. Please use another string"

    # Remove start and end tokens.
    return tokens[0, 1:1+token_count]

def get_bert_tokens_for_string(tokenizer, string):
    token = tokenizer(string)
    assert torch.count_nonzero(token) == 3, f"String '{string}' maps to more than a single token. Please use another string"

    token = token[0, 1]

    return token

def get_embeddings_for_clip_tokens(embedder, tokens):
    # embedder(tokens): [1, N, 768]. N: number of tokens. 
    # RETURN: [N, 768]
    return embedder(tokens)[0]

def reg_loss(x, loss_type='l2', selector=None):
    if selector is not None:
        # If selector(x) is False, the gradient flow is cut off.
        x = x * selector(x).float()
    if loss_type == 'l1':
        return x.abs().mean()
    elif loss_type == 'l2':
        return (x * x).mean()
    else:
        breakpoint()

def calc_stats(emb_name, embeddings):
    print("%s:" %emb_name)
    emb_mean = embeddings.mean(0, keepdim=True).repeat(embeddings.size(0), 1)
    l1_loss = F.l1_loss(embeddings, emb_mean)
    # F.l2_loss doesn't take sqrt. So the loss is very small. 
    # Compute it manually.
    l2_loss = ((embeddings - emb_mean) ** 2).mean().sqrt()
    norms = torch.norm(embeddings, dim=1).detach().cpu().numpy()
    print("L1: %.4f, L2: %.4f" %(l1_loss.item(), l2_loss.item()))
    print("Norms: min: %.4f, max: %.4f, mean: %.4f, std: %.4f" %(norms.min(), norms.max(), norms.mean(), norms.std()))

# LNCat3 can be used on 2 or 3 input tensors.
class LNCat3(nn.Module):
    def __init__(self, chan1, chan2, chan3, dim=1):
        super().__init__()
        self.ln1 = nn.LayerNorm(chan1, elementwise_affine=True)
        self.ln2 = nn.LayerNorm(chan2, elementwise_affine=True)

        if chan3 > 0:
            self.ln3 = nn.LayerNorm(chan3, elementwise_affine=True)
        else:
            self.ln3 = None

        self.dim = dim

    def forward(self, x1, x2, x3):
        x1 = self.ln1(x1)
        x2 = self.ln2(x2)
        if (x3 is None) or (self.ln3 is None):
            return torch.cat([x1, x2], dim=self.dim)
        
        x3 = self.ln3(x3)
        return torch.cat([x1, x2, x3], dim=self.dim)

class MaskedAvgPool2d(nn.Module):
    def __init__(self):
        super().__init__()
        self.avgpool = nn.AdaptiveAvgPool2d(1)

    # x: [N, C, H, W], mask: [N, 1, H0, W0] of 1s (keep) or 0s (discard).
    # H, W: feature map size, H0, W0: original image size.
    # Return: [N, C]
    def forward(self, x, k=None, mask=None):
        if mask is None:
            return self.avgpool(x).view(x.shape[0], -1)
        
        mask = F.interpolate(mask, size=x.shape[2:], mode='nearest')
        x = x * mask
        x = x.sum(dim=(2,3)) / mask.sum(dim=(2,3))
        return x

class MaskedAvgPool1d(nn.Module):
    def __init__(self, dim=1, keepdim=True):
        super().__init__()
        self.dim = dim
        self.keepdim = keepdim

    #    x: [N, L, C], mask: [N, L, 1].
    # or x: [N, C, L], mask: [N, 1, L].
    # mask: values are 1s (keep) or 0s (discard).
    # L: number of patches.
    # Return: [N, C] (if keepdim=False) or [N, 1, C] (if keepdim=True and dim=1),
    # or [N, C, 1] (if keepdim=False and dim=2).
    def forward(self, x, mask=None):
        if mask is None:
            return x.mean(dim=self.dim, keepdim=self.keepdim)
        
        x = x * mask
        x = x.sum(dim=self.dim, keepdim=self.keepdim) / mask.sum(dim=self.dim, keepdim=self.keepdim)
        return x

# Set infeat_grad_scale < 1 to reduce the gradient flow into the UNet.
class AttentionalPooler(nn.Module):
    def __init__(self, layer_idx, feat_dim, token_emb_dim, lora_dim=64,
                 infeat_grad_scale=0.5):
        super().__init__()
        # Set to the same number of heads as the CrossAttention layers.
        # All CrossAttention layers in UNet have 8 heads.
        self.n_heads = 8    
        self.layer_inner_dim = feat_dim
        self.lora_attn_score_scale = lora_dim ** -0.5

        self.lora_ln_fg_q  = nn.LayerNorm(self.layer_inner_dim, elementwise_affine=False)
        self.lora_ln_bg_q  = nn.LayerNorm(self.layer_inner_dim, elementwise_affine=False)
        self.lora_ln_k     = nn.LayerNorm(self.layer_inner_dim, elementwise_affine=False)

        self.lora_to_k     = nn.Conv1d(self.layer_inner_dim, lora_dim, kernel_size=1, groups=self.n_heads, bias=False)
        self.lora_to_fg_q  = nn.Conv1d(self.layer_inner_dim, lora_dim, kernel_size=1, groups=self.n_heads, bias=False)
        self.lora_to_bg_q  = nn.Conv1d(self.layer_inner_dim, lora_dim, kernel_size=1, groups=self.n_heads, bias=False)

        self.ln_x       = nn.LayerNorm(feat_dim,      elementwise_affine=True)
        self.ln_k       = nn.LayerNorm(feat_dim,      elementwise_affine=True)
        self.ln_fg_q    = nn.LayerNorm(token_emb_dim, elementwise_affine=True)
        self.ln_bg_q    = nn.LayerNorm(token_emb_dim, elementwise_affine=True)
        self.ln_fg_out  = nn.LayerNorm(feat_dim, elementwise_affine=True)
        self.ln_bg_out  = nn.LayerNorm(feat_dim, elementwise_affine=True)

        self.layer_idx = layer_idx

        self.infeat_grad_scale = infeat_grad_scale      # Default 0.5
        self.infeat_grad_scaler = gen_gradient_scaler(self.infeat_grad_scale)

        # v_pooler is used only if fg_q_emb is None.
        self.v_pooler = MaskedAvgPool1d(dim=1, keepdim=True)

    # k: query in the UNet attention layer. Used as key here.
    # fg_q_emb: [768,] static subject embedding of this layer. Used as query here.
    # Use UNet feature query as k, and subject token as q, to compute the attention, 
    # which aggregates the original UNet layer input features x.
    def forward(self, layer_attn_components, fg_q_emb, bg_q_emb=None, img_mask=None):
        # x and q have the same shape.
        ca_x, ca_q, ca_to_k, ca_x_size \
                = layer_attn_components['x'], layer_attn_components['q'], \
                  layer_attn_components['to_k'], layer_attn_components['infeat_size']
                           
        # By default, infeat_grad_scaler does 0.5 gs.
        ca_x_gs  = self.infeat_grad_scaler(ca_x)
        ca_q_gs = self.infeat_grad_scaler(ca_q)


        x = ca_x_gs
        k = ca_q_gs
        # k: query from the UNet attention layer. Used as key here.
        # No need to go through ca_to_k() here, as it's already the projected query 
        # in UNet cross-attn layer.
        k = self.ln_k(k)
        # x is x1 in BasicTransformerBlock, which is added with x_ca, a transformation of cross-attn v.
        # cross-attn v is the projection of the prompt embedding. So in order to provide proper x_ca,
        # we include x as the input to the attentional pooler (which provides input to the ada embedder).
        # On the other hand, k is cross-attn q, which is multiplied with the 
        # cross-attn k (projection of the prompt embedding). In order to provide proper cross-attn k,
        # we include k as the input to the attentional pooler.
        # Therefore, v = x + k. We can also concat(x, k), but it will double the feature dimension.
        v = self.ln_x(x + k)

        # Use to_k of the UNet attention layer as to_q here, 
        # as the subject embedding is used as the key in UNet.
        to_q = ca_to_k
        # Simplify the flow by avoiding checking whether bg_q_emb is None later.

        # fg_q_emb: [768] => [1, 768].
        fg_q_emb = fg_q_emb.unsqueeze(0)

        # to_q is actually to_k in the UNet attention layer, 
        # as the subject embedding is used as the key in UNet.
        # After applying to_q on fg_q_emb, fg_q consists of 8 heads.
        # fg_q: [1, 768] -> [1, 320].
        fg_q = to_q(self.ln_fg_q(fg_q_emb))
        # fg_q: [1, 320] -> [N, 1, 320]
        try:
            fg_q = repeat(fg_q, 'n d -> b n d', b=x.shape[0])
        except:
            breakpoint()

        if bg_q_emb is None:
            bg_q_emb_absent = True
            # bg_q: [N, 1, 320]
            bg_q = torch.zeros_like(fg_q)
        else:
            bg_q_emb_absent = False
            # bg_q_emb: [N, 768] -> [N, 1, 768].
            bg_q_emb = bg_q_emb.unsqueeze(1)
            # bg_q: [N, 1, 768] -> [N, 1, 320].
            bg_q = to_q(self.ln_bg_q(bg_q_emb))

        # fg_q: [B, 1, 320], k: [B, 4096, 320], v: [B, 4096, 320]. 
        # The 320 dims of q,k consist of 8 heads, each head having 40 dims.
        #breakpoint()

        fg_q_ln = self.lora_ln_fg_q(fg_q)
        bg_q_ln = self.lora_ln_bg_q(bg_q)
        k_ln    = self.lora_ln_k(k)

        # q: [B, 1, 320]    -> [B, 320, 1]
        # k: [B, 4096, 320] -> [B, 320, 4096]
        fg_q_ln, bg_q_ln, k_ln = map(lambda t: t.permute(0, 2, 1), (fg_q_ln, bg_q_ln, k_ln))

        # lora_q: [B, 320, 1] -> [B, 128, 1].
        # NOTE: 320 and 128 are multi-head concatenated, 8*40 and 8*16.
        lora_fg_q = self.lora_to_fg_q(fg_q_ln)
        lora_bg_q = self.lora_to_bg_q(bg_q_ln)
        # lora_k: [B, 320, 4096] -> [B, 128, 4096].
        lora_k = self.lora_to_k(k_ln)

        # lora_fg_q, lora_bg_q: [B, 128, 1]    -> [B, 1, 128]
        # lora_k:               [8, 128, 4096] -> [8, 4096, 128]
        lora_fg_q, lora_bg_q, lora_k = map(lambda t: t.permute(0, 2, 1), (lora_fg_q, lora_bg_q, lora_k))
        # lora_q: [B, 2, 128]. Two artificial tokens, each with 128 dims.
        lora_q = torch.cat([lora_fg_q, lora_bg_q], dim=1)

        # Dot product of the last dim. sim_scores: [B, 2, 4096].
        sim_scores = einsum('b i d, b j d -> b i j', lora_q, lora_k) * self.lora_attn_score_scale

        if img_mask is not None:
            # img_mask: [B, 1, 64, 64] 
            img_mask = F.interpolate(img_mask, size=ca_x_size, mode='nearest')
            # N, 1, H, W -> N, 1, L=H*W
            # => [B, 1, 4096]
            img_mask = rearrange(img_mask, 'b ... -> b 1 (...)')
            # float_tensor.bool() converts 0.1/0.2... to True.
            img_mask = img_mask.bool()
            max_neg_value = -torch.finfo(sim_scores.dtype).max
            sim_scores.masked_fill_(~img_mask, max_neg_value)

            # Prepare to be used by v_pooler.
            img_mask = img_mask.permute(0, 2, 1)

        # attn: [B, 2, 4096]. Normalize across the token (2) dimension.
        attn = sim_scores.softmax(dim=1)
        # attn_fg, attn_bg: [B, 1, 4096].
        attn_fg, attn_bg = attn.split(1, dim=1)

        # Do attentional feature pooling on v.
        # fg_out: [B, 1, 320]. 320: feature dimension. 
        fg_out = einsum('b i j, b j d -> b i d', attn_fg, v)
        fg_out = self.ln_fg_out(fg_out)

        if bg_q_emb_absent:
            # v: [B, 4096, 320]. 
            # Use the residual of the mean input features subtracted by fg_out as bg_out.
            bg_out = self.v_pooler(v, img_mask) - fg_out
        else:
            # bg_out: [B, 1, 320], similarly computed as fg_out.
            bg_out = einsum('b i j, b j d -> b i d', attn_bg, v)

        bg_out = self.ln_bg_out(bg_out)
        # out: N, 1, D -> N, D, i.e., ([2, 768], [2, 768]).
        # Make the output shape consistent with MaskedAvgPool2d.
        return fg_out.squeeze(1), bg_out.squeeze(1)

# init_embedding: [L, M, 768].
class Embedding3d(nn.Module):
    def __init__(self, num_layers=16, num_vectors_per_token=9, 
                 out_emb_dim=768, init_embedding=None):
        super().__init__()
        self.num_layers = num_layers
        self.num_vectors_per_token = num_vectors_per_token
        self.out_emb_dim = out_emb_dim
        # self.embedding: [16, K, 768]
        self.embedding = nn.Parameter(torch.zeros(num_layers, num_vectors_per_token, out_emb_dim), requires_grad=True)
        if init_embedding is not None:
            # init_embedding: [1, 768] => [16, 9, 768].
            self.embedding.data = init_embedding.clone()

        self.reset_cached_layer_tracker()

    def forward(self, layer_idx, token_idx=None):
        if token_idx is None:
            return self.embedding[layer_idx]
        else:
            return self.embedding[layer_idx, token_idx]
    
    # The computation graph of new_embedding is disconnected.
    # Otherwise the computation graph from the previous iteration will be retained, causing OOM.
    def cache_layer(self, layer_idx, new_embedding, token_idx=None):
        if token_idx is None:
            self.embedding.data[layer_idx] = new_embedding
        else:
            self.embedding.data[layer_idx, token_idx] = new_embedding

        self.cached_layers[layer_idx] = 1

    def reset_cached_layer_tracker(self):
        self.cached_layers = {}

class StaticLayerwiseEmbedding(nn.Module):
    # num_layers: 16 (9 layers out of 25 of UNet are skipped), out_emb_dim: 768, 
    # r: rank of basis vectors. Usually set as (num of init words * ratio), ratio=2 or 3.
    # num of init words is usually 2. So r is usually 4~6.
    # If using init_vecs, init_noise_stds are applied to basis_rand_weights. 
    # Otherwise, init_up_noise_stds has no effect.
    # init_vec_weights: weights of init_vecs, not "init weights of vecs".
    # Assume init_vec_weights is already normalized, i.e., init_vec_weights.sum() = 1.
    # init_vecs_repeat: repeat init_vecs for multiple times as part of the initial basis vectors.
    # This is to help preserve more information of init_vecs during optimization with more redundancy, 
    # in case one copy is destroyed.
    # Extra copies of init_vecs are added with random noises to avoid the non-identifiability issue.
    # init_up_noise_stds[1] << init_up_noise_stds[0].
    # has_bias: if enabled, the output vectors will be dominated by self.bias.
    def __init__(self, num_layers=16, num_vectors_per_token=1, 
                 out_emb_dim=768, r=6, init_noise_stds=(0.1, 0.04), 
                 init_words=None, init_vecs=None, init_vec_weights=None, 
                 has_bias=True, device_type="cuda",
                 token_string=""):
        super().__init__()
        self.token_string = token_string

        self.num_layers = num_layers
        self.K = num_vectors_per_token
        self.out_emb_dim = out_emb_dim
        self.r = r

        if r > min(num_layers, out_emb_dim):
            raise ValueError(
                f"StaticLayerwiseEmbedding LoRA rank {r} must be less or equal than {min(num_layers, out_emb_dim)}"
            )

        if init_vecs is not None:
            if init_vecs.shape[1] != out_emb_dim or init_vecs.shape[0] > num_layers:
                raise ValueError(
                    f"StaticLayerwiseEmbedding init vectors shape {init_vecs.shape} must be (<={num_layers}, {out_emb_dim})"
                )

            N = self.N = init_vecs.shape[0]
            # pre_vecs: basis vectors that are initialized by prespecified init_vecs, updated through BP.
            # pre_vecs: [K, N, 768].
            self.pre_vecs = nn.Parameter(init_vecs.unsqueeze(0).repeat(self.K, 1, 1), requires_grad=True)
            # Normalize pre_vecs, to roughly equalize the contributions of different predefined vectors.
            # self.pre_vecs.data = F.normalize(self.pre_vecs.data, dim=-1)
        else:
            N = self.N = 0
            self.pre_vecs = None

        # basis_rand_weights: 16 * K * r, basis_vecs: K * r * 768. 
        # output embeddings: basis_rand_weights * basis_vecs = 16 * K * 768.
        self.basis_rand_weights = nn.Parameter(torch.randn(num_layers, self.K, r))
        # basis_vecs: [K, r-N, 768], K sets, each consisting of r-N randomly initialized basis vectors. 
        # Will be updated through BP.
        # Each embedding of the K embeddings has its own basis_vecs and pre_vecs.
        # Separate pre_vecs and basis_vecs, to apply different regularizations on them.
        self.basis_vecs = nn.Parameter(torch.randn(self.K, r - N, out_emb_dim), requires_grad=True)
        # Normalize basis_vecs, to roughly equalize the contributions of different random vectors.
        self.basis_vecs.data = F.normalize(self.basis_vecs, dim=-1) / 4.
        # Always set the last basis vector to 0.
        self.basis_vecs.data[-1] = 0

        self.has_bias    = has_bias
        self.device_type = device_type
        # basis_comm_weights: [1, K, r]. Initialized as equal weights, then tuned through BP.
        # basis_comm_weights is added with basis_rand_weights. 
        # basis_rand_weights is a random component of the actual weights.
        # So equal weights here won't cause non-identifiable parameters and equal graidents.
        self.basis_comm_weights = nn.Parameter(torch.ones(1, self.K, r) / r, requires_grad=True)

        # N: number of init vectors.
        # init_up_noise_stds is only applied when init_vecs is passed in.
        if init_vecs is not None:
            self.basis_comm_weights.data.fill_(1. / N)
            # In basis_comm_weights, 
            # [:, :, N:] corresponds to randomly initialized self.basis_vecs.
            # [:, :, :N] corresponds to self.pre_vecs.
            # Lower the weights of the remaining r-N random vectors, to prevent the model  
            # from going too far away from the subspace spanned with init_vecs.
            # By default, these weights are 1/6*0.4 = 0.067.
            self.basis_comm_weights.data[:, :, N:] *= 0.4

            # basis_comm_weights: [1, K, r]
            if init_vec_weights is not None:
                assert len(init_vec_weights) == len(init_vecs), f"init_vec_weights must have length {len(init_vecs)}"
                # Assume init_vec_weights is already normalized, i.e., init_vec_weights.sum() = 1.
                self.basis_comm_weights.data[:, :, :N] = init_vec_weights.unsqueeze(0).unsqueeze(0)

            # After scaled down by init_up_noise_stds[0] (default 0.1) and 
            # init_up_noise_stds[1] (default 0.01), self.basis_rand_weights contains only small noise.
            # The common weight matrix (broadcasted from self.basis_comm_weights)             
            #                       [w_0, ..., w_N, 0, ..., 0,
            #                        w_0, ..., w_N, 0, ..., 0,
            #                                 ...                         
            #                        w_0, ..., w_N, 0, ..., 0.]
            # will be added to self.basis_rand_weights in forward().
            # First N columns are coefficients of init_vecs (or basis_vecs), 
            # these noises will be added to the common weight matrix, 
            # so make the noises smaller (init_noise_stds[1]=0.04).
            # As a result, the component from basis_vecs has less randomness, 
            # and is more constant across rows.
            self.basis_rand_weights.data[:, :, :N]    *= init_noise_stds[1]
            # The last num_layers-N block are coefficients of the extra learned vectors.
            # We don't want the result embeddings to be confined 
            # in the subspace of basis_vecs. So we let the extra learned vectors play a bigger role,
            # by making the noises larger (init_noise_stds[0]=0.1).
            self.basis_rand_weights.data[:, :, N:]    *= init_noise_stds[0]
        else:
            self.N = 0

        if self.has_bias:
            # bias: 16 * 768.
            self.bias = nn.Parameter(torch.zeros(num_layers, self.K, out_emb_dim), requires_grad=True)
        else:
            self.bias = 0

        layers_out_lns = []
        for i in range(num_layers):
            # A specific LayerNorm is applied on each of the K embeddings in each layer.
            layer_out_lns = nn.ModuleList( [ nn.LayerNorm(out_emb_dim, elementwise_affine=True) for k in range(self.K) ] )
            layers_out_lns.append(layer_out_lns)
        self.layers_out_lns = nn.ModuleList(layers_out_lns)

        print(f"StaticLayerwiseEmbedding {token_string} initialized with {self.K} total embs, {self.N} init vectors ({init_words}), {self.r} basis vectors")

    # Return static embeddings of all layers together.
    def forward(self, only_bias=False):
        with torch.autocast(device_type=self.device_type, enabled=False):
            if only_bias:
                return self.bias

            # self.basis_comm_weights: [1, K, r] broadcasted to [16, K, r].
            basis_weights   = self.basis_rand_weights   + self.basis_comm_weights
            # torch.matmul: matrix multiplication.
            # torch.matmul(lora_up, basis_vecs): 16 * 768.

            # self.N: number of pre_vecs.
            if self.N > 0:
                # basis_vecs: [K, r, 768].
                basis_vecs = torch.cat([self.pre_vecs, self.basis_vecs], dim=1)
            else:
                basis_vecs = self.basis_vecs

            # For each k < K, [16, 1, r]_k * [r, 768]_k -> [16, 1, 768].
            out_vecs_unnorm = [ torch.matmul(basis_weights[:, k], basis_vecs[k]) for k in range(self.K) ]
            # Apply layer-and-embedding specific layer normalization.
            # Note the order of for i ... for k ... in the list comprehension is the same as 
            # a conventional for loop: 1 for i ...
            #                          2     for k ...
            # Otherwise embeddings in out_vecs_ln will be in wrong order.
            out_vecs_ln = [ self.layers_out_lns[i][k](out_vecs_unnorm[k][i]) for i in range(self.num_layers) for k in range(self.K) ]
            out_vecs_ln = torch.stack(out_vecs_ln, dim=0).reshape(self.num_layers, self.K, -1) / np.sqrt(self.out_emb_dim)

            # Different layers and embeddings have different biases.
            # self.bias: [16, K, 768].
            out_vecs_ln = out_vecs_ln + self.bias
            # Return static embeddings of all layers together: [16, K, 768].
            return out_vecs_ln

class AdaEmbedding(nn.Module):
    # num_layers: 16 (9 layers out of 25 of UNet are skipped).
    # out_emb_dim: 768, r: 12.
    # infeat_dims: a list of 25 integers, each is the dimension of 
    # the input feature from the respective layer. 9 of them are skipped.
    # infeat_dims are (almost) reflective around the middle layer, except for the first and last layers.
    # Layer indices absent in layer_idx2ca_layer_idx are skipped layers.
    def __init__(self, num_layers=16, num_vectors_per_token=1, 
                 fg_emb_count=1, bg_emb_count=0, use_cached_bg=False,
                 out_emb_dim=768, r=12, 
                 init_words=None, init_vecs=None, 
                 # 16 cross-attention layers.
                 attn_infeat_dims = [ 320,  320,  640, 640, 1280, 1280, 1280, 1280, 
                                      1280, 1280, 640, 640, 640,  320,  320,  320 ],
                 # skipped_layers = [0, 3, 6, 9, 10, 11, 13, 14, 15],
                 layer_idx2ca_layer_idx = { 1:  0, 2:  1, 4:  2,  5:  3,  7:  4,  8:  5,  12: 6,  16: 7,
                                            17: 8, 18: 9, 19: 10, 20: 11, 21: 12, 22: 13, 23: 14, 24: 15 },
                 has_bias=True, use_attn_pooler=True,
                 token_string="", token_is_bg=False, device_type="cuda"):
        super().__init__()
        self.token_string = token_string
        assert num_layers == len(layer_idx2ca_layer_idx), f"num_layers={num_layers} != len(layer_idx2ca_layer_idx)={len(layer_idx2ca_layer_idx)}"
        self.num_layers = num_layers
        self.out_emb_dim = out_emb_dim
        self.in_static_emb_dim = 0 #out_emb_dim
        self.K = num_vectors_per_token
        self.fg_emb_count = fg_emb_count
        self.bg_emb_count = bg_emb_count
        assert fg_emb_count + bg_emb_count <= self.K, \
            f"fg_emb_count={fg_emb_count} + bg_emb_count={bg_emb_count} > num_vectors_per_token={self.K}"

        # token_is_bg: is this token trying to model the background?
        self.token_is_bg    = token_is_bg
        self.use_cached_bg  = use_cached_bg
        if self.use_cached_bg:
            self.cached_bg_weight = nn.Parameter(torch.tensor(0.5), requires_grad=True)

        # Only takes bg or fg features but not both.
        self.is_fg_only = (fg_emb_count == self.K) 
        self.is_bg_only = (bg_emb_count == self.K)
        self.is_one_stream_only = self.is_fg_only or self.is_bg_only
        self.r = r
        self.use_attn_pooler = use_attn_pooler

        # emb_infeat_types: 0 = fg, 1 = bg, 2 = fg_bg. 
        # Usually there are no type-2 (fg_bg) embeddings.
        self.emb_infeat_types = [ 0 ] * self.fg_emb_count + [ 1 ] * self.bg_emb_count \
                                + [ 2 ] * (self.K - self.fg_emb_count - self.bg_emb_count)

        self.device_type = device_type
        self.layer_idx2ca_layer_idx = layer_idx2ca_layer_idx
        # ca_layer_idx2layer_idx: Reverse mapping of layer_idx2ca_layer_idx.
        self.ca_layer_idx2layer_idx = { v: k for k, v in layer_idx2ca_layer_idx.items() }

        # Unless is_one_stream_only, then always use both fg and bg features as the input to the Linear, 
        # therefore the input feature dim is doubled.
        # But a particular Linear may only use either the fg or bg half of the features according to emb_infeat_types, 
        # so the other half of the weights will be masked.
        # If is_one_stream_only, then only use fg or bg features as the input to the Linear, and no weight masking is needed.
        self.H = H  = 1 if self.is_one_stream_only else 2
        # If all Linears only use half of the input features (effectively H=1, although nominally H=2), 
        # then only use 1/4 of the time embeddings. Otherwise, use 1/2 of the time embeddings.
        TIME_Hs = [ 2 if (self.use_attn_pooler and emb_infeat_type == 2) else 1 for emb_infeat_type in self.emb_infeat_types ]
        TIME_H = max(TIME_Hs)
        # The dimension of the time embeddings used will be 
        # the first TD_frac dimensions of image features.
        # Most infeat_dims: 1280, *0.25 = 320. 
        # 320 dim should contain enough info, and avoid
        # overweighing the image features.
        self.TD_frac = 0.25 * TIME_H

        if init_vecs is not None:
            if init_vecs.shape[1] != out_emb_dim or init_vecs.shape[0] > num_layers:
                raise ValueError(
                    f"AdaEmbedding LoRA init vectors shape {init_vecs.shape} must be (<={num_layers}, {out_emb_dim})"
                )

            # N: number of init vectors.
            N = self.N = init_vecs.shape[0]
            # pre_vecs: basis vectors that are initialized by prespecified init_vecs, updated through BP.
            # pre_vecs: [K, N, 768].
            self.pre_vecs = nn.Parameter(init_vecs.unsqueeze(0).repeat(self.K, 1, 1), requires_grad=True)
            # Normalize pre_vecs, to roughly equalize the contributions of different predefined basis vectors.
            # self.pre_vecs.data = F.normalize(self.pre_vecs, dim=-1)
        else:
            N = self.N = 0
            self.pre_vecs = None

        # basis_vecs: [K, r-N, 768], K sets, each consisting of r-N randomly initialized basis vectors. 
        # Will be updated through BP.
        # Each embedding of the K embeddings has its own basis_vecs and pre_vecs.
        # Separate pre_vecs and basis_vecs, to apply different regularizations on them.
        self.basis_vecs = nn.Parameter(torch.randn(self.K, r - N, out_emb_dim), requires_grad=True)
        # Normalize basis_vecs, to roughly equalize the contributions of different random vectors.
        self.basis_vecs.data = F.normalize(self.basis_vecs, dim=-1) / 4.
        # Always set the last basis vector to 0.
        self.basis_vecs.data[:, -1] = 0

        self.attn_infeat_dims = list(attn_infeat_dims)
        # self.infeat_dims = [ 320 for i in range(25) ]

        poolers = []
        for i in range(num_layers):
            infeat_dim = self.attn_infeat_dims[i]

            if self.use_attn_pooler:
                pooler = AttentionalPooler(i, infeat_dim, out_emb_dim, infeat_grad_scale=0.5)
            else:
                pooler = MaskedAvgPool1d() #MaskedAvgPool2d()
            poolers.append(pooler)

        self.poolers = nn.ModuleList(poolers)

        layer_coeff_maps = []
        layers_out_lns  = []
        # LNCat3s: multiple cat(LN(infeat), LN(time_emb), LN(static_emb)).
        # If self.in_static_emb_dim == 0, then static_emb is not used as input to the Linear.
        layer_lncat3s = []
        self.TDs = []

        for i in range(num_layers):
            # Time embedding dimension is the same as the input feature dimension.
            # So TD = TD_frac * attn_infeat_dims[i].
            TD = int(self.TD_frac * self.attn_infeat_dims[i])
            self.TDs.append(TD)

            # input  dim: self.attn_infeat_dims[i] + TD, since first TD dims of time_emb is part of the input features.
            # output dim: r * K, will be reshaped to [K, r].
            # This Linear outputs K sets of r-dim vectors, 
            # each set being the coefficients of the r basis vectors. 
            layer_coeff_maps.append( nn.Linear(self.attn_infeat_dims[i] * H + TD + self.in_static_emb_dim, 
                                                r * self.K, bias=True) )
            layer_lncat3s.append(LNCat3(self.attn_infeat_dims[i] * H, TD, self.in_static_emb_dim))
            # A specific LayerNorm is applied on each of the K embeddings in each layer.
            layer_out_lns = nn.ModuleList( [ nn.LayerNorm(out_emb_dim, elementwise_affine=True) for k in range(self.K) ] )
            layers_out_lns.append(layer_out_lns)

        self.layer_coeff_maps   = nn.ModuleList(layer_coeff_maps)
        self.layers_out_lns     = nn.ModuleList(layers_out_lns)
        self.layer_lncat3s      = nn.ModuleList(layer_lncat3s)

        self.reduce_fg_bg_cross_weights()

        self.has_bias = has_bias
        if has_bias:
            # bias: [16, K, 768].
            self.bias = nn.Parameter(torch.zeros(num_layers, self.K, out_emb_dim), requires_grad=True)
        else:
            self.bias = 0

        print(f"AdaEmbedding {token_string} initialized with {fg_emb_count}/{bg_emb_count}/{self.K} fg/bg/total embs, {self.N} init vectors ({init_words}), {self.r} basis vectors")
        self.call_count = 0
        self.debug = False

    # If masked_layer_idx is specified, then only mask for one layer. Otherwise, mask for all layers.
    # When generating ada embeddings for each layer in turn, only masking one layer will reduce processing time.
    def reduce_fg_bg_cross_weights(self, masked_layer_idx=None):
        # If token_is_bg: 
        # its "fg infeat" is the attn pooled infeat using the main embedding, in this case, the bg embedding.
        # Therefore, "fg infeat" is of the background.
        # "bg infeat" is the cached bg infeat produced by the previous fg embedder, so it's also bg infeat.
        # Therefore, no need to scale the weights.        
        #if self.token_is_bg:
        #    return
        
        # Currently only supports H = 1 or 2.
        # Skip masking if is_one_stream_only.
        if self.H == 1:
            return

        assert self.H == 2

        layer_range = range(self.num_layers) if masked_layer_idx is None else [masked_layer_idx]
        cross_weight_max_ratio = 0.25

        for layer_idx in layer_range:
            SINGLE_D = self.attn_infeat_dims[layer_idx]
            TD       = self.TDs[layer_idx]
            assert self.layer_coeff_maps[layer_idx].in_features == SINGLE_D * 2 + TD + self.in_static_emb_dim
            layer_coeff_map_weight = self.layer_coeff_maps[layer_idx].weight.data
            # The weight of Linear has shape [out_features, in_features]. 
            # Split the first dim, out_features => [K, r].
            # layer_coeff_map_weight_embs: [K, r, in_features].
            layer_coeff_map_weight_embs = layer_coeff_map_weight.view(self.K, self.r, -1)

            for emb_idx in range(self.K):
                # layer_coeff_map_weight_emb: [r, in_features].
                layer_coeff_map_weight_emb = layer_coeff_map_weight_embs[emb_idx]
                # self.emb_infeat_types: [0, 0, 0, 0, 1, 1, 1, 1, 2]. 0 = fg, 1 = bg, 2 = fg_bg
                emb_infeat_type = self.emb_infeat_types[emb_idx]
                if emb_infeat_type == 0:
                    # fg embeddings. Take full fg infeat and 0.3 of bg infeat as input.
                    fg_in_mean_weight   = layer_coeff_map_weight_emb[:, :SINGLE_D].abs().mean().item()
                    f2b_mean_weight     = layer_coeff_map_weight_emb[:, SINGLE_D:SINGLE_D*2].abs().mean().item()
                    f2b_down_scale      = min(1, cross_weight_max_ratio * fg_in_mean_weight / (f2b_mean_weight + 1e-6))
                    layer_coeff_map_weight_emb[:, SINGLE_D:SINGLE_D*2] *= f2b_down_scale
                    #print(f"Layer {layer_idx} emb {emb_idx} fg_in_mean_weight {fg_in_mean_weight:.3f} f2b_mean_weight {f2b_mean_weight:.3f} f2b_down_scale {f2b_down_scale:.3f}")
                elif emb_infeat_type == 1:
                    # bg embeddings. Take full bg infeat and 0.3 of fg infeat as input.
                    bg_in_mean_weight   = layer_coeff_map_weight_emb[:, SINGLE_D:SINGLE_D*2].abs().mean().item()
                    b2f_mean_weight     = layer_coeff_map_weight_emb[:, :SINGLE_D].abs().mean().item()
                    b2f_down_scale      = min(1, cross_weight_max_ratio * bg_in_mean_weight / (b2f_mean_weight + 1e-6))
                    layer_coeff_map_weight_emb[:, :SINGLE_D] *= b2f_down_scale
                    #print(f"Layer {layer_idx} emb {emb_idx} bg_in_mean_weight {bg_in_mean_weight:.3f} b2f_mean_weight {b2f_mean_weight:.3f} b2f_down_scale {b2f_down_scale:.3f}")
                # Otherwise, emb_infeat_type == 2, no scaling is needed.


    # ca_infeat: 4D image feature tensor [B, C, H, W]. C: 320.
    # layer_idx: 0 ~ 24. ca_layer_idx: 0 ~ 15.
    # time_emb: [B, 1280].
    def forward(self, layer_idx, layer_attn_components, time_emb, 
                layer_subj_emb_probe, layer_static_extra_emb_mean, 
                img_mask=None, cached_infeat_bg=None):
        ca_layer_idx = self.layer_idx2ca_layer_idx[layer_idx]
        pooler  = self.poolers[ca_layer_idx]
        ## Some Linears mainly use either fg or bg features. So we reduce cross weights.
        #if self.training:
        #    self.reduce_fg_bg_cross_weights(ca_layer_idx)

        if not self.is_fg_only and self.use_cached_bg:
            # cached_infeat_bg must be provided when use_cached_bg.
            if cached_infeat_bg is None:
                breakpoint()
        
        if self.debug:
            breakpoint()

        with torch.autocast(device_type=self.device_type, enabled=True):
            # Even if ca_infeat is grad-scaled, the pooler still receives the full gradient.
            # But the grad is scaled when it's further passed to the UNet.

            if self.use_attn_pooler and self.is_bg_only and self.use_cached_bg:
                infeat_pooled = cached_infeat_bg
                infeat_fg_bg  = None
                infeat_bg     = None
                # Do not mask weights in this case, as infeat_pooled only contains bg features, and 
                # H = 1, i.e., the in_features of the Linear is not doubled.
            else:
                # layer_subj_emb_probe should be quite similar to the ada embedding at this layer.
                # So we use layer_subj_emb_probe as an approximate query to do the attention-based pooling.
                # layer_subj_emb_probe: [768]. layer_static_extra_emb_mean: [2, 768].
                infeat_pooled    = pooler(layer_attn_components, 
                                          fg_q_emb=layer_subj_emb_probe, 
                                          bg_q_emb=layer_static_extra_emb_mean,
                                          img_mask=img_mask)

                if self.use_attn_pooler:
                    # infeat_fg, infeat_bg: [2, 320]
                    infeat_fg, infeat_bg = infeat_pooled

                    if self.use_cached_bg:
                        # Combine infeat_bg obtained from the attn pooler and cached_infeat_bg.
                        # cached_bg_weight is initialized as 0.5, and updated through BP.
                        infeat_bg = cached_infeat_bg * self.cached_bg_weight + infeat_bg * (1 - self.cached_bg_weight)
                    # infeat_fg_bg: [2, 640]
                    infeat_fg_bg = torch.cat([infeat_fg, infeat_bg], dim=-1)
                else:
                    infeat_fg_bg = infeat_pooled
                    infeat_bg    = None

                if self.is_fg_only:
                    infeat_pooled = infeat_fg
                elif self.is_bg_only:       # implies not self.use_cached_bg.
                    infeat_pooled = infeat_bg
                else:
                    infeat_pooled = infeat_fg_bg

            # time_emb has a fixed dimension of 1280. But infeat has variable dimensions.
            # Only use the first TD dimensions of the time embedding, 
            # as the time embedding is highly redundant, and the first TD dimensions are sufficient
            # to capture the temporal information.
            # Note to take the first TD dimensions, instead of the last TD dimensions,
            # as the leading dimensions are most sensitive to time change, 
            # and the last dimensions tend to be the same for all time steps.
            # TD is typically C_layer/4, so that the time embeddings won't dominate 
            # the image features infeat_pooled.
            TD = self.TDs[ca_layer_idx]
            
            ablate_time = False
            if ablate_time:
                time_feat = torch.zeros_like(time_emb[:, :TD])
            else:
                time_feat = time_emb[:, :TD]

            # infeat_time_semb: cat(ln(infeat_pooled), ln(time_emb), ln(static_emb_mean)) as the input features.
            # If self.in_static_emb_dim == 0, then layer_static_extra_emb_mean is ignored, i.e.,
            # infeat_time_semb = cat(ln(infeat_pooled), ln(time_emb)).
            infeat_time_semb    = self.layer_lncat3s[ca_layer_idx](infeat_pooled, time_feat, layer_static_extra_emb_mean)

            # basis_dyn_coeffs: [BS, r*K] => [BS, K, r].
            # Consider the last dim. 
            basis_dyn_coeffs = self.layer_coeff_maps[ca_layer_idx](infeat_time_semb).reshape(-1, self.K, self.r)

            # bias: [1, K, 768]
            bias = self.bias[ca_layer_idx].unsqueeze(0)

            # self.N: number of pre_vecs.
            if self.N > 0:
                # pre_vecs:   [K, N, 768], basis_vecs: [K, r - N, 768]. 
                # basis_vecs: [K, r, 768].
                basis_vecs = torch.cat([self.pre_vecs, self.basis_vecs], dim=1)
            else:
                basis_vecs = self.basis_vecs

            out_lns = self.layers_out_lns[ca_layer_idx]
            # out_vecs_unnorm: K elements, each is [BS, 1, r] x [r, 768]_k = [BS, 1, 768].
            out_vecs_unnorm = [ torch.matmul(basis_dyn_coeffs[:, k], basis_vecs[k]) for k in range(self.K) ]

            out_vecs0 = torch.stack([ out_lns[k](out_vecs_unnorm[k]) for k in range(self.K) ], dim=1)
            # out_emb_dim: 768.
            out_vecs0 = out_vecs0 / np.sqrt(self.out_emb_dim)
            # [BS, K, 768] + [1, K, 768] = [BS, K, 768].
            out_vecs  = out_vecs0 + bias

            if 'call_count' not in self.__dict__:
                self.call_count = 0

            self.verbose = False
            if self.verbose and self.call_count % 10 == 0:
                calc_stats(f'{ca_layer_idx} time_emb', time_emb[:, :TD])
                calc_stats(f'{ca_layer_idx} infeat_fg_bg', infeat_fg_bg)
                calc_stats(f'{ca_layer_idx} basis_dyn_coeffs', basis_dyn_coeffs)
                calc_stats(f'{ca_layer_idx} out_vecs0', out_vecs0)
                calc_stats(f'{ca_layer_idx} bias', bias)

            if ca_layer_idx == 24:
                self.call_count += 1

        # Return infeat_bg to be used by another ada_embedder that specializes on the background.
        return out_vecs, infeat_bg

# text_embedder: ldm.modules.encoders.modules.FrozenCLIPEmbedder
# = LatentDiffusion.cond_stage_model
class EmbeddingManager(nn.Module):
    def __init__(
            self,
            text_embedder,              
            placeholder_strings=None,
            # If background_strings are specified, they are part of the list placeholder_strings.
            background_strings=None,
            initializer_words=None,
            initializer_weights=None,
            # num_vectors_per_token: how many vectors in each layer are allocated to model 
            # the subject (represented as the subject token) and the background. 
            # num_vectors_per_token is an int or a dict.
            num_vectors_per_token=None,
            use_layerwise_embedding=False,
            num_unet_ca_layers=16,
            # If two tokens, LoRA rank= 2 * layerwise_lora_rank_token_ratio = 4. That means,
            # compress 16 embeddings to the linear combination of 4 embeddings,
            # in which two are initialized as the two token embeddings, and two are learned through BP.
            layerwise_lora_rank_token_ratio=2,
            layerwise_lora_rank=-1,
            # If no initializer words are specified, then default LoRA rank = 2.
            layerwise_lora_default_rank=5,
            layer_idx2ca_layer_idx = { 1:  0, 2:  1, 4:  2,  5:  3,  7:  4,  8:  5,  12: 6,  16: 7,
                                       17: 8, 18: 9, 19: 10, 20: 11, 21: 12, 22: 13, 23: 14, 24: 15 },    
            ada_emb_weight=0.5, 
            ada_use_attn_pooler=True,
            emb_ema_as_pooling_probe_weight=0,
            default_point_conv_attn_mix_weight=0.5,
            use_specialized_comp_embs=False,
            attn_postmix_weight=0.,
            **kwargs
    ):
        super().__init__()
        self.string_to_token_dict = OrderedDict()
        
        self.string_to_static_embedder_dict = nn.ParameterDict()
        self.string_to_ada_embedder_dict    = nn.ModuleDict()
        self.string_to_emb_ema_dict         = nn.ModuleDict()
        self.initial_embeddings  = nn.ParameterDict() # These should not be optimized
        self.token2emb_cache = nn.ParameterDict() # These should not be optimized

        self.set_ada_emb_weight(ada_emb_weight, is_first_time_print=True)
        self.ada_use_attn_pooler = ada_use_attn_pooler
        self.emb_ema_as_pooling_probe_weight   = emb_ema_as_pooling_probe_weight
        self.emb_ema_grad_scale = 0.05
        self.emb_ema_grad_scaler = gen_gradient_scaler(self.emb_ema_grad_scale)

        self.use_layerwise_embedding = use_layerwise_embedding
        self.layerwise_lora_rank_token_ratio = layerwise_lora_rank_token_ratio
        self.num_unet_ca_layers = num_unet_ca_layers
        if self.use_layerwise_embedding:
            # self.num_layers_per_embedder specifies the total layers of embeddings for each embedder.
            # There could be multiple embeddings for each layer.
            self.num_layers_per_embedder = num_unet_ca_layers
        else:
            self.num_layers_per_embedder = 1

        self.emb_global_scale_score = nn.Parameter(torch.tensor(0.), requires_grad=True)
        self.default_point_conv_attn_mix_weight = default_point_conv_attn_mix_weight
        self.initialize_layerwise_point_conv_attn_mix_weights(self.default_point_conv_attn_mix_weight, 
                                                              learnable=True)
        self.layer_idx2ca_layer_idx = layer_idx2ca_layer_idx

        # num_vectors_per_token: an int or a dict. How many vectors in each layer 
        # are allocated to model the subject (represented as the subject token).        
        # num_vectors_per_token > 1:
        # *multi-vector subject embeddings*. In this space, S* is embedded into multiple 
        # learned embeddings, an approach that is equivalent to describing
        # the concept through multiple learned pseudo-words. 
        # This setting was proposed in the TI paper,
        # and AdaPrompt also supports it for more expressive modeling.
        self.token2num_vectors = {}
        self.set_num_vectors_per_token(num_vectors_per_token, placeholder_strings)
        if background_strings is not None:
            self.background_strings = background_strings
        else:
            self.background_strings = []

        # hasattr(text_embedder, 'tokenizer') -> True
        if hasattr(text_embedder, 'tokenizer'): # using Stable Diffusion's CLIP encoder
            self.is_clip = True
            get_tokens_for_string       = partial(get_clip_tokens_for_string,       text_embedder.tokenizer)
            get_embeddings_for_tokens   = partial(get_embeddings_for_clip_tokens,   text_embedder.transformer.text_model.embeddings)
            self.token_dim = 768
        else: # using LDM's BERT encoder
            self.is_clip = False
            get_tokens_for_string = partial(get_bert_tokens_for_string, text_embedder.tknz_fn)
            get_embeddings_for_tokens = text_embedder.transformer.token_emb
            self.token_dim = 1280

        # Save this function to be used in load() when doing placeholder substitution.
        self.get_tokens_for_string = get_tokens_for_string
        str2lora_rank = {}

        for idx, placeholder_string in enumerate(placeholder_strings):
            # get_token_for_string <= get_clip_token_for_string.
            # force_single_token = True, as there should be only one token in placeholder_string.
            tokens = get_tokens_for_string(placeholder_string, force_single_token=True)
            token = tokens[0]

            num_vectors_per_token = self.token2num_vectors[placeholder_string]

            if (initializer_words is not None) and idx < len(initializer_words):
                init_words = initializer_words[idx]
                init_word_tokens = get_tokens_for_string(init_words)
                N = len(init_word_tokens)
                if initializer_weights is not None and idx < len(initializer_weights):
                    init_word_weights = initializer_weights[idx]
                    init_word_weights = torch.tensor(init_word_weights, dtype=torch.float32)
                    init_word_weights = init_word_weights / init_word_weights.sum()
                else:
                    # Equal weights for all words.
                    init_word_weights = torch.ones(N, dtype=torch.float32) / N

                if layerwise_lora_rank <= 0:
                    layerwise_lora_rank = round(layerwise_lora_rank_token_ratio * N + 1) if self.use_layerwise_embedding else -1
                
                with torch.no_grad():
                    init_word_embeddings = get_embeddings_for_tokens(init_word_tokens.cpu())
                    # init_word_embeddings: [2, 768]. avg_init_word_embedding: [1, 768].
                    avg_init_word_embedding = (init_word_embeddings * init_word_weights.unsqueeze(1)).sum(dim=0, keepdim=True)

            else:
                # The background embedding is not initialized with any word embedding.
                layerwise_lora_rank  = layerwise_lora_default_rank
                init_word_embeddings = None
                init_word_weights    = None

            str2lora_rank[placeholder_string] = layerwise_lora_rank
            self.string_to_token_dict[placeholder_string] = token
            # initial_embeddings are only used to compute the regularization loss.
            # Wrap with Parameter so that they will be saved to checkpoints.
            # avg_init_word_embedding_3d: [1, 768] => [16, 9, 768]
            avg_init_word_embedding_3d = avg_init_word_embedding.unsqueeze(0).repeat(self.num_layers_per_embedder, num_vectors_per_token, 1)

            # Initialize static/ada embedders.
            # A static/ada embedder can generate K embeddings.
            # layerwise_lora_rank > 0 implies use_layerwise_embedding.
            if layerwise_lora_rank > 0:
                # if self.emb_ema_as_pooling_probe_weight > 0, then calculate EMA of embeddings 
                # to be used in Ada attn pooler.
                # num_layers_per_embedder = num_unet_ca_layers
                token_static_embedder   = StaticLayerwiseEmbedding(self.num_layers_per_embedder, 
                                                                    num_vectors_per_token, 
                                                                    self.token_dim, 
                                                                    layerwise_lora_rank, 
                                                                    (0.1, 0.02), 
                                                                    init_words,
                                                                    init_word_embeddings, init_word_weights, 
                                                                    token_string=placeholder_string)
                    
                # avg_init_word_embedding_3d: [16, 9, 768]. 
                # All layers of all 9 embeddings are initialized as avg_init_word_embedding.
                if self.emb_ema_as_pooling_probe_weight > 0:
                    # token_emb is the embedding in the prompt embeddings, not the token embeddings
                    # generated by StaticLayerwiseEmbedding / AdaEmbedding.
                    token_emb_cache = Embedding3d(self.num_layers_per_embedder, num_vectors_per_token, self.token_dim, 
                                                  init_embedding=None)
                    self.token2emb_cache[placeholder_string] = token_emb_cache

                token_is_bg =  (placeholder_string in self.background_strings)
                # For subject embeddings:    2/3 of the embeddings are fg embeddings (focus on fg infeat), 
                # and 1/3 are bg embeddings (focus on bg infeat).
                # For background embeddings: 2/3 of the embeddings are bg embeddings (focus on bg infeat), 
                # and 1/3 are fg embeddings (focus on fg infeat).
                # Note fg embeddings still take 0.3 of bg infeat, and bg embeddings still take 0.3 of fg infeat.
                # No embeddings are fg-bg embeddings, which take fg and bg infeat with equal weights.
                # If num_vectors_per_token == 1, then fg_emb_count = 1, bg_emb_count = 0.
                # If num_vectors_per_token == 9, then fg_emb_count = 6, bg_emb_count = 3.
                if token_is_bg:
                    bg_emb_count = max(1, num_vectors_per_token * 2 // 3)
                    fg_emb_count = num_vectors_per_token - bg_emb_count
                else:
                    fg_emb_count = max(1, num_vectors_per_token * 2 // 3)
                    bg_emb_count = num_vectors_per_token - fg_emb_count

                use_cached_bg = token_is_bg

                token_ada_embedder  = AdaEmbedding(self.num_layers_per_embedder, 
                                                   num_vectors_per_token, 
                                                   fg_emb_count, 
                                                   bg_emb_count,
                                                   use_cached_bg,
                                                   self.token_dim,                                                    
                                                   layerwise_lora_rank, 
                                                   init_words,
                                                   init_word_embeddings,
                                                   use_attn_pooler=ada_use_attn_pooler,
                                                   token_string=placeholder_string,
                                                   token_is_bg=token_is_bg)
            else:
                # Degenerate to Textual Inversion. 
                # ANCHOR[id=init_embed] : 16*K vectors are initialized with the same embedding.
                token_static_embedder   = nn.Parameter(avg_init_word_embedding_3d, requires_grad=True)
                token_ada_embedder      = None

            # token_static_embedder: a StaticLayerwiseEmbedding object (when use_layerwise_embedding) or an embedding vector.
            # Pytorch >= 1.12.0 allows to put an nn.Module object into an nn.ParameterDict.
            self.string_to_static_embedder_dict[placeholder_string] = token_static_embedder
            self.string_to_ada_embedder_dict[placeholder_string]    = token_ada_embedder
            self.string_to_emb_ema_dict[placeholder_string]         = None

            if init_word_embeddings is not None:
                # initial_embeddings won't be optimized. Just used to compute the regularization loss.
                # Use nn.Parameter to put it on cuda. Not to use register_buffer(), since it's a dict.
                self.initial_embeddings[placeholder_string] = nn.Parameter(init_word_embeddings, requires_grad=False)
            else:
                self.initial_embeddings[placeholder_string] = None

        self.layer_idx = -1
        self.static_subj_embs_dict = {}            
        self.clear_ada_layer_temp_info()
        self.clear_placeholder_indices(placeholder_type='all')
        self.clear_prompt_masks()
        self.img_mask = None
        self.loss_call_count = 0
        # Store the text_embedder to compute the delta loss.
        self.text_embedder  = text_embedder
        self.ada_prompt_embeddings_cache    = {}
        self.ada_prompt_token_indices_cache = {}
        self.iter_type = None
        self.set_use_specialized_comp_embs(use_specialized_comp_embs)
        self.fg_selective_grad_scale  = 0.5
        self.fg_selective_grad_scaler = gen_gradient_scaler(self.fg_selective_grad_scale)

        self.postmix_attn_layer = None
        self.postmix_attn_LN    = None
        self.initialize_attn_postmix_components(attn_postmix_weight)

        print("EmbeddingManager on {} init with {} vec(s), layerwise_lora_rank={}, ada_emb_weight={}, background_strings={}, attn_postmix_weight={}".format(
               placeholder_strings, self.token2num_vectors, str2lora_rank, ada_emb_weight, self.background_strings, self.attn_postmix_weight))
            
    # "Patch" the returned embeddings of CLIPTextEmbeddings.
    # If self.use_layerwise_embedding, then each token expands to num_unet_ca_layers = 16 
    # layerwise embeddings.
    def forward(
            self,
            tokenized_text,         # [B, N]. 
            embedded_text,          # [B, N, 768]. 
    ):
        # When delta loss is used, B is not batch_size, but batch_size * 4 * num_compositions_per_image.
        # If bs=2, num_compositions_per_image=2, then B=16.
        # In the iterations when ada delta loss is enabled, in effect num_compositions_per_image is 1, 
        # even if it's specified as 2, so B=8.
        B, N, device = *tokenized_text.shape, tokenized_text.device

        # gen_ada_embedding is dynamically switched on/off by  cache_layer_features_for_ada()/clear_ada_layer_temp_info().
        # No need to calculate prompt_emb_mask here, as the mask for ada embeddings is 
        # the same as for the static embeddings. 
        # AdaPrompt combines static and ada embeddings. So the static embedding replacement 
        # code below is always called, and prompt_emb_mask is always calculated.
        if self.gen_ada_embedding:
            # self.layer_idx, self.ca_infeat, self.time_emb were cached by 
            # a previous call of  cache_layer_features_for_ada() from UNet.
            ada_embedded_text = \
                self.get_ada_embedding(self.layer_idx, self.layer_attn_components, self.time_emb,
                                       tokenized_text, embedded_text)

            # Release ada-specific intermediate variables.
            self.clear_ada_layer_temp_info()
            # No prompt repeating happened in get_ada_embedding(), 
            # so pass the original tokenized_text as tokenized_text_repeated.
            self.update_prompt_masks(tokenized_text, tokenized_text)
            return ada_embedded_text

        else:
            self.clear_placeholder_indices(placeholder_type='all')
            self.clear_prompt_masks()
            # We need to clone embedded_text, as sometimes (when it's not layerwise, such as TI) 
            # the modification in get_static_embedding() is in-place. 
            static_embeded_text, tokenized_text_repeated, static_subj_embs_dict = \
                            self.get_static_embedding(tokenized_text, embedded_text.clone(), 
                                                      self.string_to_static_embedder_dict,
                                                      B, N, self.num_unet_ca_layers, device)
            # Cache the static embeddings to be used in ada embedding computation later.
            for k in static_subj_embs_dict:
                self.static_subj_embs_dict[k] = static_subj_embs_dict[k]
            
            # Update the prompt token embedding mask.
            # tokenized_text_repeated is repeated 16 times along the batch dimension.
            self.update_prompt_masks(tokenized_text, tokenized_text_repeated)

            return static_embeded_text
    
    # N: length of sequence (including padding).
    def get_static_embedding(self, tokenized_text, embedded_text, embedder_dict, 
                             B, N, num_unet_ca_layers, device):
        orig_tokenized_text = tokenized_text
        static_subj_embs_dict = {}

        if self.use_layerwise_embedding:
            # embedded_text: [B, N, 768] => [B, 16, N, 768] => [16*B, N, 768].
            # "Tuck" the layer dimension into the batch dimension, 
            # to keep embedded_text in 3D, same as the input.
            # After repeat, the same instance is repeated 16 times, which are adjacent 
            # to each other across the batch dim:
            # [b1_l1, ..., b1_l16, b2_l1, ..., b2_l16, ..., bB_l1, ..., bB_l16].
            # {________b1________} {_______b2_______}  ...  {_______bB________}
            embedded_text = embedded_text.unsqueeze(1).repeat(1, num_unet_ca_layers, 1, 1).view(B * num_unet_ca_layers, N, -1)
            # tokenized_text: [B, 16, N] => [16*B, N]
            # tokenized_text has to be repeated along the layer dimension as well, so that 
            # placeholder_indices can index the embedding at each layer in the batch.
            tokenized_text = tokenized_text.unsqueeze(1).repeat(1, num_unet_ca_layers, 1).view(B * num_unet_ca_layers, N)
            # mirror-reflect the embedding along the layer dimension, to make it symmetric 
            # in the encoder & decoder.

        for placeholder_string, placeholder_token in self.string_to_token_dict.items():
            # If there's only one vector per token, we can do a simple replacement
            placeholder_indices = torch.where(tokenized_text == placeholder_token.to(device))
            # No placeholder token is found in the current batch.
            if placeholder_indices[0].numel() == 0:
                continue
            
            token_is_bg = (placeholder_string in self.background_strings)
            # If multiple occurrences are found in a prompt, only keep the first as the subject.
            # Other occurrences are treated as part of the background prompt (this may happen if
            # composition image overlay is used).
            placeholder_indices = extract_first_index_in_each_instance(placeholder_indices)
            # embedded_text[placeholder_indices] indexes the embedding at each instance in the batch.
            # Non-layerwise: embedded_text[placeholder_indices]: [2, 768].  subj_static_embedding: [1, K, 768].
            # layerwise: placeholder_indices =  
            # (tensor([ 0, 1, 2, 3, 4, 5, 6, 7, 8, 9, 10, 11, 12, 13, 14, 15, 16, 17]), 
            #  tensor([ 6, 6, 6, 6, 6, 6, 6, 6, 6, 6, 6, 6, 6, 6, 6, 6, 6, 6]))
            # embedded_text[placeholder_indices]: [32, 768]. subj_static_embedding: [16, K, 768].
            # The first 16 elements (0-8) in embedded_text[placeholder_indices] correspond to the 16 layers of the 
            # first instance in the batch.
            # 16 layers of subj_static_embedding are repeated REAL_OCCURS_IN_BATCH times.
            # subj_static_embedding: [16, 768] repeat=> [32, 768]
            # LINK #init_embed

            # REAL_OCCURS_IN_BATCH: the real number of occurrences of the placeholder in the current batch,
            # not repetitively counting the occurrences in the embedded_text repeated for M layers.
            REAL_OCCURS_IN_BATCH = placeholder_indices[0].numel() // self.num_layers_per_embedder

            static_embedder = embedder_dict[placeholder_string].to(device)
            if isinstance(static_embedder, StaticLayerwiseEmbedding):
                # Generate the actual subj_static_embedding on the fly.
                # The 16 static subject embeddings are formed by linearly combining the basis vectors.
                # The matrix operations are done on the fly.
                # subj_static_embedding: [16, K, 768].
                subj_static_embedding = static_embedder()
            else:
                # static_embedder is already the embeddings.
                subj_static_embedding = static_embedder

            static_subj_embs_dict[placeholder_string] = subj_static_embedding

            for k in range(self.token2num_vectors[placeholder_string]):
                placeholder_indices_k = (placeholder_indices[0], placeholder_indices[1] + k)
                # embedded_text is repeated 16 times along the layer dimension, with size of dim 0 = 16 * BS.
                # After repeat, the same instance is repeated 16 times, which are adjacent 
                # to each other across the batch dim:
                # [b1_l1, ..., b1_l16, b2_l1, ..., b2_l16, ..., bB_l1, ..., bB_l16].
                # {________b1________} {_______b2_______}  ...  {_______bB________}
                # The first dim of subj_static_embedding is the layer dim (size = 16). 
                # So we repeat the 16 layers of the k-th embedding, subj_static_embedding[:, k], 
                # REAL_OCCURS_IN_BATCH times, to match 16*REAL_OCCURS_IN_BATCH.
                # After repeat, the RHS is
                # [ek_l1, ..., ek_l16, ek_l1, ..., ek_l16, ..., ek_l1, ..., ek_l16].
                # {________b1________} {_______b2_______}  ...  {_______bB________}
                subj_static_embedding_k = subj_static_embedding[:, k]
                if self.iter_type is not None and not token_is_bg and self.use_specialized_comp_embs:
                    subj_static_embedding_k_gs = self.scale_grad_of_fg_emb_subset(subj_static_embedding_k, k, self.iter_type)
                else:
                    subj_static_embedding_k_gs = subj_static_embedding_k

                embedded_text[placeholder_indices_k] = subj_static_embedding_k_gs.repeat(REAL_OCCURS_IN_BATCH, 1)

            # Cache the placeholder indices for mix prompt distillation.
            # Note placeholder_indices are recomputed in update_placeholder_indices(), 
            # we don't simply cache placeholder_indices here as they are repeated 16 times 
            # to replace in 16 layers. 
            # But we need them without repetitions for mix prompt distillation.
            # If num_vectors_per_token > 1, then repeat the indices and add to offsets.
            # If background_strings is None, then always update the indices. Otherwise, 
            # skip updating placeholder indices of the background string.
            self.update_placeholder_indices(orig_tokenized_text, placeholder_token, self.token2num_vectors[placeholder_string],
                                            token_is_bg=token_is_bg)

        return embedded_text, tokenized_text, static_subj_embs_dict

    # "Patch" the returned embeddings of CLIPTextEmbeddings.
    # As the output embedding is only generated for a particular layer, 
    # no need to repeat num_unet_ca_layers times as replacing with the static embedding in forward().
    def get_ada_embedding(
            self,
            layer_idx,              # the index of the current layer in the UNet.
            layer_attn_components,  # intermediate features and projections of the UNet attention layer.
            time_emb,               # time embedding of the current iteration.
            tokenized_text,         # [B, N]. Identical B copies along the batch dimension.
            embedded_text,          # [B, N, 768]. Identical B copies along the batch dimension.
    ):
        BS, device = tokenized_text.shape[0], tokenized_text.device
        cached_infeat_bg = None

        assert self.use_layerwise_embedding, "Non-layerwise embedding cannot call get_ada_embedding()."
        layer_static_prompt_embs   = layer_attn_components['layer_static_prompt_embs']

        # string_to_token_dict is an OrderedDict, with subject tokens added first, and 
        # the background token last (order controlled in main.py). 
        # This order ensures that the background Ada embedder can always use 
        # cached_infeat_bg produced by the previous subject Ada embedder.
        for placeholder_string, placeholder_token in self.string_to_token_dict.items():
            token_is_bg = (placeholder_string in self.background_strings)
            # There's only one vector per token, we can do a simple replacement
            # embedded_text: [B, N, 768].
            # tokenized_text: [B, N].
            placeholder_indices = torch.where(tokenized_text == placeholder_token.to(device))
            # Skip generating the ada embedding if there's no placeholder token in the batch.
            if placeholder_indices[0].numel() == 0:
                continue

            # extract_first_index_in_each_instance(): Get the index to the first token in each instance.
            placeholder_indices_1st = extract_first_index_in_each_instance(placeholder_indices)

            # For fg (subject) tokens, exclude fg embeddings from computing layer_static_extra_emb_mean. 
            # For bg (junk) tokens,    exclude fg embeddings from computing layer_static_extra_emb_mean.
            if token_is_bg:
                # Why mask bg indices for bg ada? If bg embeddings accidentally attent to fg,
                # then it will self-reinforce and contaminate the bg embeddings with fg features.
                list_of_indices_to_mask = [self.placeholder_indices_fg] #, self.placeholder_indices_bg]  
            else:
                ## Why not mask bg indices for fg ada? bg embeddings are supposed to be of a similar nature 
                ## as the extra compositional embeddings. Incorporating them in layer_static_extra_emb_mean
                ## will make fg and bg embeddings more orthogonal (i.e., attend to different areas).
                list_of_indices_to_mask = [self.placeholder_indices_fg]

            # layer_static_prompt_embs:   [4, 77, 768]. 
            # prompt_emb_mask: [4, 77, 1].
            layer_static_extra_emb_mean = \
                self.calc_layer_static_extra_emb_mean(layer_static_prompt_embs, self.prompt_emb_mask, 
                                                      list_of_indices_to_mask, dropout_prob=0.2)

            # Clear the infeat_bg cache before generating subject embedding(s) of a subject token.
            # If the next token is the background token, the keep the cache, so that the background
            # token will reuse the infeat_bg computed by the previous subject token.
            if not token_is_bg:
                cached_infeat_bg = None

            ada_embedder = self.string_to_ada_embedder_dict[placeholder_string].to(device)
            assert isinstance(ada_embedder, AdaEmbedding)

            # When it's the turn of the background Ada embedder, the cached_infeat_bg
            # should have been computed by the previous subject Ada embedder. 
            # Otherwise it's a bug.
            if token_is_bg \
              and ada_embedder.use_cached_bg and cached_infeat_bg is None:
                breakpoint()

            # placeholder_indices_1st obtained above is different from self.placeholder_indices_fg.
            # self.placeholder_indices_fg contains the indices for the succeeding commas.
            # placeholder_indices_1st contains the indices for the first subject token ("z") only.
            if not token_is_bg \
                   and (self.placeholder_indices_fg[0].unique().shape != placeholder_indices_1st[0].shape):
                breakpoint()

            # static_subj_embs_dict[placeholder_string]: static_subj_embeddings, [(BS/2)*K, 768].
            # BS/2: In distillation iterations, only half instances of the batch contain the subject token.
            # If (BS/2) > 1 or K > 1, then take the mean embedding of the K embeddings.
            # Even if BS/2 > 1, the K static embeddings of different instances are the same.
            # layer_subj_emb_probe: [768].
            curr_subj_indices = self.placeholder_indices_fg if not token_is_bg else self.placeholder_indices_bg
            layer_static_subj_emb = layer_static_prompt_embs[curr_subj_indices].mean(dim=0)

            # Don't use emb_ema_as_pooling_probe for background Ada embedder.
            if self.emb_ema_as_pooling_probe_weight > 0 and not token_is_bg:
                # Use the first embedding of K embeddings as the probe.
                token_emb_ema = self.string_to_emb_ema_dict[placeholder_string]
                if token_emb_ema is None:
                    # In the first iteration, the token EMA hasn't been initialized. 
                    # So we only use static embeddings as the probe, 
                    # by setting emb_ema_as_pooling_probe_weight = 0.
                    emb_ema_as_pooling_probe_weight = 0
                    layer_subj_emb_ema = 0
                else:
                    emb_ema_as_pooling_probe_weight = self.emb_ema_as_pooling_probe_weight
                    # static_embedder is an Embedding3d within a LitEma. Get the actual embedding.
                    # LitEma copies the member variables of the wrapped Embedding3d. 
                    # So it's static_embedder.embedding.
                    # Our modified LitEma allows to be updated by SGD. However, the update may be 
                    # too aggressive. So we scale down the gradient by a factor of 0.1.
                    token_emb_ema_embedding = token_emb_ema.embedding
                    ca_layer_idx = self.layer_idx2ca_layer_idx[layer_idx]
                    # layer_subj_emb_probe: [16, 9, 768] => [9, 768] => [768].
                    # We only need one embedding of [768]. But
                    # the layer subj embedding is of [9, 768]. So we take the first embedding.
                    layer_subj_emb_ema = token_emb_ema_embedding[ca_layer_idx].mean(dim=0)

                # Although layer_subj_emb_ema cannot be updated through SGD, 
                # layer_static_subj_emb is updateable. So the probe will still adapt to the learning objective.
                layer_subj_emb_probe = (1 - emb_ema_as_pooling_probe_weight) * layer_static_subj_emb \
                                        + emb_ema_as_pooling_probe_weight    * layer_subj_emb_ema
            else:
                layer_subj_emb_probe = layer_static_subj_emb

            # Generate the actual subj_ada_embedding on the fly.
            # subj_ada_embedding: [B, K, 768]. B: 2 or 4 (regularization batches).
            # Before this call, we assume static_subj_embs has been generated by 
            # a call to get_static_embedding(). 
            # The pipeline is generate static embeddings first, then generate the ada embeddings. 
            # So this assumption should always hold.
            # For background Ada embedder, cached_infeat_bg is only used when
            # use_cached_bg. Otherwise, it's ignored.
            subj_ada_embedding, infeat_bg = \
                        ada_embedder(layer_idx, layer_attn_components, time_emb,
                                     layer_subj_emb_probe,
                                     layer_static_extra_emb_mean, 
                                     self.img_mask, cached_infeat_bg)

            if self.img_mask is not None and self.img_mask.max() > 1:
                breakpoint()

            if not token_is_bg:
                # Cache the bg infeat computed by the first (fg) ada embedder, 
                # to be used by the second Ada embedder and the background Ada embedder.
                # NOTE: this assumes the background token always appears after the subject tokens.
                # Otherwise the cached_infeat_bg is not available when the background Ada embedder accesses it.
                cached_infeat_bg    = infeat_bg

            for k in range(self.token2num_vectors[placeholder_string]):
                # embedded_text[placeholder_indices_1st] indexes the embedding at each instance in the batch.
                # embedded_text[placeholder_indices_1st]: [2, 768].  subj_ada_embedding: [2, 768].
                # Sometimes (e.g. during inference, some instances contain the placeholder token but
                # others don't. tokenized_text has a batch size of those containing the placeholder token only.
                # But ca_infeat is still of the full batch size. So subj_ada_embedding has a batch size 
                # larger than the number of instances containing the placeholder token. We need to index
                # subj_ada_embedding with placeholder_indices_1st[0] to get the matching new subj_ada_embedding.
                # We can save some computation by generating embeddings only for the instances containing 
                # the placeholder token. But that requires complex processing so not pursued now.
                placeholder_indices_k = (placeholder_indices_1st[0], placeholder_indices_1st[1] + k)
                # subj_ada_embedding: [BS, K, 768]. BS: 2 or 4 (regularization batches).
                subj_ada_embedding_k = subj_ada_embedding[placeholder_indices_1st[0], k]
                if self.iter_type is not None and not token_is_bg and self.use_specialized_comp_embs:
                    subj_ada_embedding_k_gs = self.scale_grad_of_fg_emb_subset(subj_ada_embedding_k, k, self.iter_type)
                else:
                    subj_ada_embedding_k_gs = subj_ada_embedding_k

                embedded_text[placeholder_indices_k] = subj_ada_embedding_k_gs

        return embedded_text

    def attn_postmix(self, embedded_text):
        assert self.attn_postmix_weight > 0
        if self.placeholder_indices_fg is None:
            return embedded_text
        
        extra_embs_mask = self.prompt_emb_mask.squeeze(2).clone()
        # extra_embs_mask is used to generate the indices to the extra embeddings.
        # Exclude fg and bg embeddings from the extra embeddings.
        extra_embs_mask[self.placeholder_indices_fg] = 0
        if self.placeholder_indices_bg is not None:
            # Treat background tokens as padding tokens, and exclude them from cross-attention.
            extra_embs_mask[self.placeholder_indices_bg] = 0

        attn_embedded_text = embedded_text.clone()
        fg_indices_by_instance = split_indices_by_instance(self.placeholder_indices_fg)

        # Different instance in the batch have different numbers of extra embeddings.
        # So we cannot batch them together, and have to process them one by one.
        for instance_fg_indices in fg_indices_by_instance:
            batch_idx = instance_fg_indices[0][0]
            # Number of subject embeddings.
            M = len(instance_fg_indices[0])
            if M > 1 and self.use_specialized_comp_embs:
                # Only the odd embeddings participate in cross-attention.
                # If M=9, (0..8), then sel_fg_indices = odd_fg_indices = 1, 3, 5, 7 (4 vecs).
                odd_fg_indices_B = instance_fg_indices[0][1::2]
                odd_fg_indices_N = instance_fg_indices[1][1::2]
                sel_fg_indices = (odd_fg_indices_B, odd_fg_indices_N)

                ''' 
                even_fg_indices_B = instance_fg_indices[0][::2]
                even_fg_indices_N = instance_fg_indices[1][::2]
                even_fg_indices = (even_fg_indices_B, even_fg_indices_N)
                even_fg_embs = embedded_text[even_fg_indices]
                # even_fg_embs.norm: [11.4719,  8.8858,  9.1466,  9.2511,  8.9282]
                # print("even_fg_embs: ", even_fg_embs.norm(dim=1).mean())
                '''
            else:
                # All subject embeddings participate in cross-attention.
                sel_fg_indices = instance_fg_indices

            inst_sel_fg_embs = embedded_text[sel_fg_indices]
            inst_extra_embs_indices = extra_embs_mask[batch_idx].nonzero(as_tuple=True)[0]
            inst_extra_embs = embedded_text[batch_idx][inst_extra_embs_indices]
            # nn.MultiheadAttention returns (output, attn_output_weights). We only need the output.
            # inst_extra_embs: [6, 768]. attn_inst_sel_fg_embs: [4, 768] or [9, 768]
            # attn_output_weights: [4, 6] or [9, 6].
            # attn_inst_sel_fg_embs.norm: 300~500. Don't know why they are so large. 
<<<<<<< HEAD
            # Anyway need LN first.
=======
            # Anyway need LN them first.
>>>>>>> f6dee476
            attn_inst_sel_fg_embs = self.postmix_attn_layer(inst_sel_fg_embs, inst_extra_embs, inst_extra_embs)[0]
            attn_inst_sel_fg_embs = self.postmix_attn_LN(attn_inst_sel_fg_embs)
            # print("attn_inst_sel_fg_embs: ", torch.norm(attn_inst_sel_fg_embs, dim=1).mean())

            # Still normalize according to M even if the subset < M, 
            # so that the attn_inst_sel_fg_embs are of the same scale 
            # as other fg embs. If M = 9, then NORM = 1/3.
            NORM = 1 / np.sqrt(M)
            attn_inst_sel_fg_embs = attn_inst_sel_fg_embs * NORM * self.get_emb_global_scale()
            attn_embedded_text[sel_fg_indices] = attn_inst_sel_fg_embs.type(embedded_text.dtype)

        # Linearly combine the original embedding and the attention embedding.
        postmix_embedded_text = (1 - self.attn_postmix_weight) * embedded_text \
                                 + self.attn_postmix_weight * attn_embedded_text
        return postmix_embedded_text
    
    def scale_grad_of_fg_emb_subset(self, fg_embedding_k, k, iter_type):
        if iter_type == 'recon_iter':
            # All embeddings will be updated in a recon_iter.
            return fg_embedding_k
        
            """             
            # In a recon_iter, do gs if k is odd, not if k is even.
            # So vectors 0, 2, ..., 8 (5 vecs) are not gs'ed and are specialized to recon.
            #    Vectors 1, 3, ..., 7 (4 vecs) are gs'ed and are specialized to distill.
            if k % 2 == 0:
                return fg_embedding_k
            else:
                return self.fg_selective_grad_scaler(fg_embedding_k)
            """            

        elif iter_type == 'distill_iter':
            # In a distill_iter, do gs if k is even, not if k is odd.
            # So vectors 0, 2, ..., 8 (5 vecs) are 0.5  grad and are specialized to recon.
            #    Vectors 1, 3, ..., 7 (4 vecs) are full grad and are specialized to distill.
            if k % 2 == 0:
                return self.fg_selective_grad_scaler(fg_embedding_k)
            else:
                return fg_embedding_k
        else:
            breakpoint()

    # Update prompt_emb_mask and prompt_token_attn_mask.
    # tokenized_text: [B, N] = [2/4, 77].
    # DDPM.validation_step() -> LatentDiffusion.shared_step() -> .forward()
    # -> .get_learned_conditioning() -> .cond_stage_model.encode()
    # -> EmbeddingManager.forward() -> here.
    # In the beginning of an epoch, a few validation_step() is called. But I don't know why.
    # Occasionally, image_logger is called, which calls LatentDiffusion.log_images ->
    # .get_learned_conditioning() -> ... -> here.
    # Such prompt_emb_mask won't be used in calc_prompt_emb_delta_loss() and won't be cleared.
    # prompt_emb_mask: [B, N, 1], where N=77 is the prompt length after padding.
    def update_prompt_masks(self, tokenized_text, tokenized_text_repeated=False):
        # Exclude the starting (49406) and padding tokens (49047) from delta loss.
        prompt_emb_mask  = (tokenized_text != 49406 ) & (tokenized_text != 49407)
        # [B, N] => [B, N, 1]
        self.prompt_emb_mask  = prompt_emb_mask.float().unsqueeze(2)
        # prompt_token_attn_mask: [B, N]
        padding_tokens_mask = (tokenized_text == 49407).float()
        B,  N  = tokenized_text.shape
        B2, N2 = tokenized_text_repeated.shape
        assert N == N2

        # Don't block the subj-padding interaction.
        # # Block the interaction between the subject and padding tokens with a probability of 0.5.
        p_block_subj_padding_interaction = 0 if self.training else 0

        # prompt_token_attn_mask: [B, N, N]
        if self.placeholder_indices_fg is not None and random.random() < p_block_subj_padding_interaction:
            # subj_tokens_mask: [B, N].
            # If zeros_like(tokenized_text, dtype=float), then subj_tokens_mask is of type float64, 
            # inconsistent with padding_tokens_mask.
            # If zeros_like(tokenized_text).float(), then subj_tokens_mask is of type float32.
            subj_tokens_mask = torch.zeros_like(tokenized_text).float()
            subj_tokens_mask[self.placeholder_indices_fg] = 1
            # A batch with 4 types of sub-blocks. Only the subject half is the subject prompts. 
            # The other half is the class prompts. But for better alignment, 
            # we still mask the class tokens.
            #if len(self.placeholder_indices_fg[0].unique()) == B // 2:
            #    cls_indices = (self.placeholder_indices_fg[0] + B // 2, self.placeholder_indices_fg[1])
            #    subj_tokens_mask[cls_indices] = 1

            # subj_tokens_mask: [B, N] => [B, N, 1]. 
            # padding_tokens_mask: [B, N] => [B, 1, N].
            # subj_padding_interact_mask: [B, N, N].
            subj_padding_interact_mask = torch.matmul(subj_tokens_mask.unsqueeze(2), padding_tokens_mask.unsqueeze(1))
            # Repeat subj_padding_interact_mask 16 times along the batch dimension: 
            # [B, N, N] => [B, 1, N, N] => [B, 16, N, N] => [16*B, N, N].
            if B2 > B:
                assert B2 % B == 0
                REPEAT = B2 // B
                subj_padding_interact_mask = subj_padding_interact_mask.unsqueeze(1).repeat(1, REPEAT, 1, 1).view(B2, N, N)

            self.prompt_token_attn_mask = subj_padding_interact_mask
        else:
            self.prompt_token_attn_mask = None
            
    # layer_static_prompt_embs: [4, 77, 768].
    # emb_mask:          [4, 77, 1].
    # (Note sometimes the batch size of emb_mask is different from layer_static_prompt_embs).
    def calc_layer_static_extra_emb_mean(self, layer_static_prompt_embs, emb_mask, 
                                         list_of_indices_to_mask, dropout_prob=0.2):
        emb_mask = emb_mask.clone()
        count_of_masked_indices = sum([ (indices_to_mask is not None) for indices_to_mask in list_of_indices_to_mask])
        assert count_of_masked_indices > 0

        for indices_to_mask in list_of_indices_to_mask:
            if indices_to_mask is not None:
                # Mask out embeddings.
                emb_mask[indices_to_mask] = 0

        if layer_static_prompt_embs.shape[0] < emb_mask.shape[0]:
            # In teacher filtering stage within prompt distillation iterations,
            # there are more prompts (BS) than prompts containing subject tokens (BS/2). 
            # So we take the first half instances of emb_mask 
            # (the second half instances of emb_mask are the same as the first half)
            emb_mask = emb_mask[:layer_static_prompt_embs.shape[0]]
        elif layer_static_prompt_embs.shape[0] > emb_mask.shape[0]:
            # This should only happen during inference, where the cond and uncond 
            # static embeddings are combined as input, but emb_mask is only the 
            # mask of the cond embeddings. 
            # The batch structure is [4*cond, 4*uncond]. So we append 
            # a zero tensor of size 4 to emb_mask to match the uncond embeddings.
            emb_mask = torch.cat([emb_mask, torch.zeros_like(emb_mask)], dim=0)
        
        layer_static_extra_emb_mean = masked_mean(layer_static_prompt_embs, emb_mask, dim=1)
        # Drop out the static embedding mean features with a probability of 0.2.
        if self.training and random.random() < dropout_prob:
            layer_static_extra_emb_mean.zero_()

        return layer_static_extra_emb_mean
    
    def clear_placeholder_indices(self, placeholder_type='all'):
        if placeholder_type == 'all':
            self.placeholder_indices_fg = None
            self.placeholder_indices_bg = None
        elif placeholder_type == 'fg':
            self.placeholder_indices_fg = None
        elif placeholder_type == 'bg':
            self.placeholder_indices_bg = None

    def clear_prompt_masks(self):
        self.prompt_emb_mask = None
        self.prompt_token_attn_mask = None

    def update_placeholder_indices(self, tokenized_text, placeholder_token, num_vectors_per_token, token_is_bg):
        placeholder_indices = torch.where(tokenized_text == placeholder_token.to(tokenized_text.device))
        placeholder_indices_B, placeholder_indices_N = extract_first_index_in_each_instance(placeholder_indices)

        if len(placeholder_indices_B) == 0:
            if token_is_bg:
                self.placeholder_indices_bg = None
            return

        if num_vectors_per_token > 1:
            BS = placeholder_indices_B.shape[0]
            # unsqueeze(1) -> [B, 1] => [B, num_vectors_per_token] => [B * num_vectors_per_token].
            # Make sure the embedding indices of the same instance are grouped together.
            # [b1_v1, b1_v2, b1_v3, b2_v1, b2_v2, b2_v3, ...].
            # Then we can easily get the indices of a certain sub-batch.
            placeholder_indices_B = placeholder_indices_B.unsqueeze(1).repeat(1, num_vectors_per_token).view(-1)
            placeholder_indices_N = placeholder_indices_N.unsqueeze(1).repeat(1, num_vectors_per_token).view(-1)
            # Add offsets to the indices of the pseudo-tokens.
            placeholder_indices_N_off = placeholder_indices_N + torch.arange(num_vectors_per_token, device=tokenized_text.device).repeat(BS)
            placeholder_indices = (placeholder_indices_B, placeholder_indices_N_off)
        else:
            # placeholder_indices contains the indices of all placeholder embeddings.
            placeholder_indices = (placeholder_indices_B, placeholder_indices_N)
        
        if token_is_bg:
            self.placeholder_indices_bg = placeholder_indices
        else:
            self.placeholder_indices_fg = placeholder_indices
            
    def get_ada_emb_weight(self):
        if self.training:
            # 0.5 -> uniform in [0.4, 0.7]. Inject randomness to reduce overfitting.
            ada_emb_weight = self.ada_emb_weight * np.random.uniform(0.8, 1.4)
        else:
            ada_emb_weight = self.ada_emb_weight        
        return ada_emb_weight
 
    def initialize_layerwise_point_conv_attn_mix_weights(self, default_point_conv_attn_mix_weight=0.5, 
                                                         layerwise_point_conv_attn_mix_weights=None,
                                                         learnable=True):
        if layerwise_point_conv_attn_mix_weights is not None:
            self.layerwise_point_conv_attn_mix_weights = nn.Parameter(layerwise_point_conv_attn_mix_weights,
                                                                      requires_grad=learnable)            
            print(f"Change layerwise_point_conv_attn_mix_weights = {self.layerwise_point_conv_attn_mix_weights}")

        else:
            self.layerwise_point_conv_attn_mix_weights = \
                nn.Parameter(torch.ones(self.num_layers_per_embedder) * default_point_conv_attn_mix_weight, 
                                        requires_grad=learnable)
            if self.use_layerwise_embedding:
                # 1, 2, 4, 5, 7, 8           feature maps: 64, 64, 32, 32, 16, 16.
                # 0~5  (1, 2, 4, 5, 7, 8):                      weight 0.5.
                # 12, 16, 17, 18, 19, 20, 21 feature maps: 8, 16, 16, 16, 32, 32, 32.
                # 6~12 (12, 16, 17, 18, 19, 20, 21):            weight 0.8.
                # 22, 23, 24                 feature maps: 64, 64, 64.
                # 13~15 (22, 23, 24):                           weight 0.8.                
                # This setting is based on the empirical observations of 
                # the learned layerwise_point_conv_attn_mix_weights.
                pass
                # self.layerwise_point_conv_attn_mix_weights.data[6:13]  *= 1.6
                # self.layerwise_point_conv_attn_mix_weights.data[13:]   *= 1.6

            print(f"Initialize layerwise_point_conv_attn_mix_weights = {self.layerwise_point_conv_attn_mix_weights}")

    def get_layerwise_point_conv_attn_mix_weights(self):
        # Sometimes some of the weights are pushed to be negative. But it will lead to
        # reduced performance. So we clip the weights to be non-negative.
        self.layerwise_point_conv_attn_mix_weights.data.clamp_(min=0, max=1)
        return self.layerwise_point_conv_attn_mix_weights
    
    def get_emb_global_scale(self, do_perturb=True):
        # emb_global_scale_score = 0  -> emb_global_scale = 1, 
        # emb_global_scale_score = 1  -> emb_global_scale = 1.23
        # emb_global_scale_score = -1 -> emb_global_scale = 0.77
        emb_global_scale = self.emb_global_scale_score.sigmoid() + 0.5
        if self.training and do_perturb:
            # 1 -> uniform in [0.8, 1.4]. Inject randomness to reduce overfitting.
            emb_global_scale = emb_global_scale * np.random.uniform(0.8, 1.4)
        else:
            emb_global_scale = emb_global_scale        
        return emb_global_scale
    
    def set_ada_emb_weight(self, ada_emb_weight, is_first_time_print=False):
        if is_first_time_print:
            print(f"Setting ada_emb_weight = {ada_emb_weight}")
        else:
            if self.ada_emb_weight != ada_emb_weight:
                print(f"ada_emb_weight: {self.ada_emb_weight} => {ada_emb_weight}")
        self.ada_emb_weight = ada_emb_weight

    def set_use_specialized_comp_embs(self, use_specialized_comp_embs):
        self.use_specialized_comp_embs = use_specialized_comp_embs
        print(f"Setting use_specialized_comp_embs = {use_specialized_comp_embs}")

    def initialize_attn_postmix_components(self, attn_postmix_weight, 
                                            postmix_attn_layer=None, 
                                            postmix_attn_LN=None):
        self.attn_postmix_weight = attn_postmix_weight
        print(f"Setting attn_postmix_weight = {attn_postmix_weight}")
        if self.attn_postmix_weight > 0:
            if postmix_attn_layer is not None:
                # Assign existing postmix_attn_layer (LN).
                # If they already exist, replace them.
                self.postmix_attn_layer = postmix_attn_layer
                self.postmix_attn_LN    = postmix_attn_LN
                print("Assigning existing postmix_attn_layer (LN).")
            elif self.postmix_attn_layer is None:
                # If postmix_attn_layer (LN) don't exist, create new ones.
                self.postmix_attn_layer = nn.MultiheadAttention(self.token_dim, num_heads=8, dropout=0.1, batch_first=True)
                self.postmix_attn_LN    = nn.LayerNorm(self.token_dim, elementwise_affine=True)
                print("Creating new postmix_attn_layer (LN).")
            else:
                # If postmix_attn_layer (LN) exist, and no postmix_attn_layer (LN) are passed in,
<<<<<<< HEAD
                # do nothing.
                print("postmix_attn_layer (LN) already created. Do nothing.")
=======
                # Leave them unchanged.
                print("postmix_attn_layer (LN) already created. Leave them unchanged.")
>>>>>>> f6dee476
        else:
            # If postmix_attn_layer (LN) exist, clear them.
            self.postmix_attn_layer = None
            self.postmix_attn_LN    = None
            print("Clearing postmix_attn_layer (LN).")

    def set_emb_ema_as_pooling_probe_weight(self, emb_ema_as_pooling_probe_weight):
        self.emb_ema_as_pooling_probe_weight = emb_ema_as_pooling_probe_weight
        print(f"Setting emb_ema_as_pooling_probe_weight = {emb_ema_as_pooling_probe_weight}")

    # Cache features used to compute ada embeddings.
    def cache_layer_features_for_ada(self, layer_idx, layer_attn_components, time_emb):
        self.gen_ada_embedding      = True
        self.layer_idx              = layer_idx
        self.time_emb               = time_emb
        self.layer_attn_components  = layer_attn_components

    # Clear layer-specific intermediate variables. Also clear gen_ada_embedding,
    # which will be enabled again through cache_layer_features_for_ada() in ddpm.py.
    def clear_ada_layer_temp_info(self):
        self.gen_ada_embedding      = False
        self.layer_idx              = -1
        self.time_emb               = None
        self.layer_attn_components  = None

    # Set volatile data structures for computing ada embeddings.
    def set_volatile_ds(self, volatile_ds):
        self.placeholder_indices_fg = volatile_ds['subj_indices']
        self.placeholder_indices_bg = volatile_ds['bg_indices']
        # There are image margins after the original image is scaled down, or 
        # after using wds overlay images as input.
        # When doing attentional pooling / average pooling of image features, 
        # the margin area contains no signal, so we use img_mask to mask it out. 
        # Each image has its own img_mask, so img_mask has a shape of [B, 1, H, W].
        self.img_mask = volatile_ds['img_mask']

    # NOTE: prompt embeddings are the embeddings of the whole prompt (including other tokens), 
    # not just the ada or static embeddings of the subject.
    def cache_ada_prompt_embedding(self, layer_idx, embedding):
        ca_layer_idx = self.layer_idx2ca_layer_idx[layer_idx]
        self.ada_prompt_embeddings_cache[ca_layer_idx] = embedding
        # If there are multiple layers, only the last placeholder_indices are cached.
        self.ada_prompt_token_indices_cache = { 'fg': self.placeholder_indices_fg,
                                                'bg': self.placeholder_indices_bg }

    def get_cached_ada_prompt_embeddings_as_tensor(self):
        # No tokens appear in the current prompt. So the ada prompt embedding cache is empty.
        if len(self.ada_prompt_embeddings_cache) == 0:
            return None
        
        if len(self.ada_prompt_embeddings_cache) != self.num_layers_per_embedder:
            breakpoint()
        # Stack the cached prompt embeddings of all layers into a tensor.
        ada_prompt_embeddings = [ self.ada_prompt_embeddings_cache[ca_layer_idx] 
                                  for ca_layer_idx in range(self.num_layers_per_embedder) ]
        # ada_prompt_embeddings: [BS, 16, 77, 768]. BS: batch size (2 or 4). 16: num layers.
        ada_prompt_embeddings = torch.stack(ada_prompt_embeddings, dim=1)
        return ada_prompt_embeddings

    # self.ada_prompt_embeddings_cache is a cache for the prompt embeddings of all layers, 
    # for computing the prompt delta loss.
    # NOTE: prompt embeddings are the embeddings of the whole prompt (including other tokens), 
    # not just the ada or static embeddings of the subject.
    def clear_ada_prompt_embeddings_cache(self):
        if len(self.ada_prompt_embeddings_cache) == self.num_layers_per_embedder:
            self.update_emb_ema(self.ada_prompt_token_indices_cache['fg'],
                                self.ada_prompt_token_indices_cache['bg'])

        self.ada_prompt_embeddings_cache = {}

    def update_emb_ema(self, fg_indices, bg_indices):
        # Don't update EMA embeddings in SGD-enabled iterations.
        # Otherwise it will cause computation graph error.
        if fg_indices is None and bg_indices is None:
            return
        
        if self.training and self.emb_ema_as_pooling_probe_weight > 0:
            for k, token_emb_cache_obj in self.token2emb_cache.items():
                # If all layers of ada embeddings have been cached in token_emb_cache_obj,
                # then it's time to update EMA embeddings.
                # This should happen after the previous training iteration finishes and 
                # before the current training iteration begins.
                # token2emb_cache is used to compute EMA of ada embeddings.
                token_emb_cache_obj  = self.token2emb_cache[k]

                if k in self.background_strings:
                    token_indices = bg_indices
                else:
                    token_indices = fg_indices
                
                # token k doesn't appear in this prompt (should be bg token).
                if token_indices is None:
                    continue

                for ca_layer_idx, ada_prompt_embs in self.ada_prompt_embeddings_cache.items():
                    # token_indices may only contain the indices of some (not all) instances in the batch.
                    # ada_prompt_embs: [2, 77, 768].
                    # ada_prompt_embs[token_indices]: [18, 768] => [2, 9, 768].
                    VALID_BS = token_indices[0].unique().shape[0]
                    token_embs = ada_prompt_embs[token_indices].reshape(
                                        VALID_BS, -1, ada_prompt_embs.shape[2])
                    # LitEma requires an nn.Module to do updating. 
                    # So we use token_emb_cache_obj as a dummy Embedding3d to update the EMA embedding.
                    # We can update after the ada embeddings of all layers are cached into token_emb_cache_obj.
                    # ada_subj_embs_dict[k].mean(dim=0): [9, 768].
                    token_emb_cache_obj.cache_layer(ca_layer_idx, token_embs.mean(dim=0))

                if len(token_emb_cache_obj.cached_layers) == token_emb_cache_obj.num_layers:
                    if self.string_to_emb_ema_dict[k] is None:
                        # First iteration, initialize the LitEma object.
                        print("Initializing LitEma for token", k)
                        # requires_grad=True, to allow EMA embeddings to be updated by SGD.
                        self.string_to_emb_ema_dict[k] = LitEma(token_emb_cache_obj, decay=0.998, requires_grad=True)
                        # Put the newly initialized LitEma object on CUDA.
                        self.string_to_emb_ema_dict[k].to(token_embs.device)
                    else:
                        # Update EMA embeddings.
                        self.string_to_emb_ema_dict[k](token_emb_cache_obj)

                    token_emb_cache_obj.reset_cached_layer_tracker()


    def set_num_vectors_per_token(self, num_vectors_per_token, placeholder_strings=None):
        if num_vectors_per_token is None or type(num_vectors_per_token) == int:
            # If token2num_vectors is not specified, then set all tokens to have 1 vector.
            # If token2num_vectors is an int, then set all tokens to have 
            # token2num_vectors vectors.
            if num_vectors_per_token is None:
                num_vectors_per_token = 1

            # During inference, placeholder_strings might be None. 
            # In that case, we use string_to_token_dict loaded from the ckpt.
            if placeholder_strings is None:
                placeholder_strings = self.string_to_token_dict.keys()
            for k in placeholder_strings:
                self.token2num_vectors[k] = num_vectors_per_token
        else:
            self.token2num_vectors = num_vectors_per_token
        print(f"Set token2num_vectors: {self.token2num_vectors}")

    # save custom tokens and their learned embeddings to "embeddings_gs-4200.pt".
    def save(self, ckpt_path):
        torch.save({ "string_to_token":                 self.string_to_token_dict,
                     "string_to_static_embedder":       self.string_to_static_embedder_dict,
                     "string_to_ada_embedder":          self.string_to_ada_embedder_dict,
                     "string_to_emb_ema_dict":          self.string_to_emb_ema_dict,
                     "token2num_vectors":               self.token2num_vectors,
                     "emb_global_scale_score":          self.emb_global_scale_score,
                     "ada_emb_weight":                  self.ada_emb_weight,  
                     "emb_ema_as_pooling_probe_weight": self.emb_ema_as_pooling_probe_weight,
                     # Learnable weights for mixing point attn and conv attn features.
                     "layerwise_point_conv_attn_mix_weights":   self.layerwise_point_conv_attn_mix_weights,
                     "attn_postmix_weight":             self.attn_postmix_weight,
<<<<<<< HEAD
                     "postmix_attn_layer":              self.postmix_attn_layer,
                     "postmix_attn_LN":                 self.postmix_attn_LN,
=======
                     "postmix_attn_layer":             self.postmix_attn_layer,
                     "postmix_attn_LN":                self.postmix_attn_LN,
>>>>>>> f6dee476
                     "use_specialized_comp_embs":       self.use_specialized_comp_embs,
                   }, 
                    ckpt_path)

    # load custom tokens and their learned embeddings from "embeddings_gs-4200.pt".
    def load(self, ckpt_paths):
        # The default placeholder specified in the config file will be loaded to these dicts.
        # So before loading, remove it from these dicts first.
        self.string_to_token_dict           = {}
        self.string_to_static_embedder_dict = nn.ParameterDict()
        self.string_to_ada_embedder_dict    = nn.ModuleDict()
        self.string_to_emb_ema_dict         = nn.ModuleDict()
        
        token2num_vectors                   = {}

        if isinstance(ckpt_paths, str):
            ckpt_paths = [ckpt_paths]

        for ckpt_path in ckpt_paths:
            ckpt_path_parts = ckpt_path.split(":")
            ckpt_path = ckpt_path_parts[0]
            if len(ckpt_path_parts) == 2:
                placeholder_mapper = {}
                for placeholder_mapping in ckpt_path_parts[1].split(","):
                    from_, to_ = placeholder_mapping.split("-")
                    placeholder_mapper[from_] = to_
            else:
                placeholder_mapper = None

            ckpt = torch.load(ckpt_path, map_location='cpu')
            # If multiple checkpoints have different ada_emb_weight, the last one will be used.
            if "ada_emb_weight" in ckpt:
                self.set_ada_emb_weight(ckpt["ada_emb_weight"], is_first_time_print=False)

            if "emb_global_scale_score" in ckpt:
                self.emb_global_scale_score = ckpt["emb_global_scale_score"]
                print(f"Set emb_global_scale = {self.get_emb_global_scale(do_perturb=False):.4f}")

            if "emb_ema_as_pooling_probe_weight" in ckpt:
                self.set_emb_ema_as_pooling_probe_weight(ckpt["emb_ema_as_pooling_probe_weight"])
            else:
                self.emb_ema_as_pooling_probe_weight = 0

            if "layerwise_point_conv_attn_mix_weights" in ckpt:
                # default_point_conv_attn_mix_weight is provided but not used here.
                self.initialize_layerwise_point_conv_attn_mix_weights(self.default_point_conv_attn_mix_weight, 
                                                                      ckpt["layerwise_point_conv_attn_mix_weights"])

            if "attn_postmix_weight" in ckpt:
                self.initialize_attn_postmix_components(ckpt["attn_postmix_weight"], 
                                                        ckpt["postmix_attn_layer"], 
                                                        ckpt["postmix_attn_LN"])
            
            if "use_specialized_comp_embs" in ckpt:
                self.set_use_specialized_comp_embs(ckpt["use_specialized_comp_embs"])
                
            for k in ckpt["string_to_token"]:
                if (placeholder_mapper is not None) and (k in placeholder_mapper):
                    k2 = placeholder_mapper[k]
                    k2_token = self.get_tokens_for_string(k2)[0]
                else:
                    k2 = k
                    k2_token = ckpt["string_to_token"][k]

                if k2 in self.string_to_token_dict:
                    raise ValueError(f"Duplicate key {k}->{k2} in {ckpt_path}")

                # The mapping in string_to_token_dict is determined by the tokenizer. 
                # Shouldn't do the k->k2 mapping on string_to_token_dict.
                self.string_to_token_dict[k2]   = k2_token

                # Mapped from k in ckpt to k2 in the current session.
                for km in ckpt["string_to_static_embedder"].keys():
                    # If there are pseudo-tokens within multi-embedding tokens, load them as well.
                    if km.startswith(k):
                        km2 = km.replace(k, k2)
                        self.string_to_static_embedder_dict[km2] = ckpt["string_to_static_embedder"][km]
                        self.string_to_ada_embedder_dict[km2]    = ckpt["string_to_ada_embedder"][km]

                        # Compatible with old checkpoints.
                        if 'layer_maps' in ckpt["string_to_ada_embedder"][km]._modules:
                            self.string_to_ada_embedder_dict[km2].layer_coeff_maps = \
                                ckpt["string_to_ada_embedder"][km].layer_maps
                            
                        if self.emb_ema_as_pooling_probe_weight > 0:
                            self.string_to_emb_ema_dict[km2]     = ckpt["string_to_emb_ema_dict"][km]
                        
                        if km in ckpt["token2num_vectors"]:
                            token2num_vectors[km2] = ckpt["token2num_vectors"][km]
                        print(f"Loaded {km}->{km2} from {ckpt_path}")
                        ada = self.string_to_ada_embedder_dict[km2]
                        print(f"{km2}: {ada.fg_emb_count}/{ada.bg_emb_count}/{ada.K} fg/bg/total embeddings")

            if "token2num_vectors" in ckpt:
                self.set_num_vectors_per_token(token2num_vectors)

    # Originally returned value is not enclosed in list(), i.e., return a generator.
    # Returned list is list() again. list() the second time won't copy or clone the tensors.
    def optimized_parameters(self):
        params = list(self.string_to_static_embedder_dict.parameters()) \
               + list(self.string_to_ada_embedder_dict.parameters()) \
               + list(self.string_to_emb_ema_dict.parameters()) \
               + [ self.emb_global_scale_score, self.layerwise_point_conv_attn_mix_weights ]
        
        if self.attn_postmix_weight > 0:
            params = params + list(self.postmix_attn_layer.parameters()) \
                            + list(self.postmix_attn_LN.parameters())
        
        return params
        
    def embedding_attractor_loss(self):
        loss = 0.
        num_placeholders = len(self.initial_embeddings)

        for key in self.initial_embeddings:
            optimized = self.string_to_static_embedder_dict[key]
            coarse = self.initial_embeddings[key]
            loss = loss + (optimized - coarse) @ (optimized - coarse).T / num_placeholders

        return loss

    # Do not use. Performs poorly. 
    def layerwise_embedding_attractor_loss(self):
        loss = 0.
        num_placeholders    = len(self.initial_embeddings)
        euc_loss_type       = 'l1'       # l1, l2
        euc_loss_weight     = 1.0
        cosine_loss_weight  = 1 - euc_loss_weight
        l2_norm_weight      = 0.00
        reg_center_type     = 'init'     # avg, init

        for key in self.initial_embeddings:
            embeddings = self.string_to_static_embedder_dict[key]
            # Generate the actual embeddings on the fly.
            if isinstance(embeddings, StaticLayerwiseEmbedding):
                embeddings = embeddings()

            if reg_center_type == 'init':
                # initial_embeddings[key] is already [L, 768]. No need to repeat().
                reg_center = self.initial_embeddings[key]
            else:
                # make avg_embedding the same shape as embeddings, 
                # to avoid F.*_loss() whining about broadcasting.
                avg_embedding = embeddings.mean(dim=0, keepdim=True).repeat(embeddings.shape[0], 1)
                reg_center = avg_embedding

            l2_norm_reg = torch.norm(embeddings, dim=1).mean()
            if euc_loss_type == 'l1':
                # Push the embedding of each layer towards the mean embedding averaged across layers.
                euc_loss = F.l1_loss(embeddings, reg_center)
            elif euc_loss_type == 'l2':
                # Push the embedding of each layer towards the mean embedding averaged across layers.
                euc_loss = F.mse_loss(embeddings, reg_center)

            if cosine_loss_weight > 0:
                cosine_mat = F.cosine_similarity(embeddings[:,:,None], embeddings.t()[None,:,:])
                # There are N*(N-1)/2 elements in torch.triu(cosine_mat, diagonal=1).
                cosine_loss = 1. - torch.triu(cosine_mat, diagonal=1).sum() * 2 / (embeddings.shape[0] * (embeddings.shape[0] - 1))
                # cosines = F.cosine_similarity(embeddings, reg_center)
                # cosine_loss = 1. - cosines.mean()
            else:
                cosine_loss = 0.

            loss = loss + euc_loss * euc_loss_weight \
                   + cosine_loss * cosine_loss_weight \
                   + l2_norm_reg * l2_norm_weight

        return loss / num_placeholders

    def layerwise_embedding_norm_loss(self):
        loss_static = 0.
        loss_ada    = 0.
        euc_loss_type     = 'l2'       # l1, l2. l2 is recommended.

        # Update: revert the reduction of the reg weight of the global bias, although 
        # the common practice is no regularization on biases.
        # If bias_reg_weight_base = 0.01, bias (= static part in ada embeddings) 
        # becomes too large (1~2), and may overpower the dynamic part.
        bias_reg_weight_base        = 0.1
        basis_reg_weight_base       = 0.1
        ada_maps_weight_reg_weight  = 1.
        # If ada_maps_bias_reg_weight = 0.02, map biases are usually very small (< 0.001)
        # If ada_maps_bias_reg_weight = 0.001, map biases are still very small. 
        # So this weight doesn't matter much.
        ada_maps_bias_reg_weight    = 0.001   # 0.02 -> 0.001
        pre_vecs_reg_weight         = 0.1
        static_l2_loss_boost        = 5
        ada_static_loss_boost_ratio = 2
        ada_l2_loss_boost           = static_l2_loss_boost * ada_static_loss_boost_ratio

        ada_attn_poolers_reg_weight = 0.2

        # Dynamically adjust the regularization weights. The larger the norm, the larger the weight.
        # T: temperature. Larger T => when norm grows, the penalty is more severe.
        T = 1.5
        num_out_embeddings  = 0

        for key in self.initial_embeddings:
            for embobj in (self.string_to_static_embedder_dict[key], 
                           self.string_to_ada_embedder_dict[key]):
                # Skip non-layerwise embeddings.
                if not isinstance(embobj, (StaticLayerwiseEmbedding, AdaEmbedding)):
                    continue
                
                # init_vecs is used to regularize pre_vecs.
                # init_vecs could be scalar 0, if initial embeddings are not specified.
                # In this case, loss_pre_vecs becomes the zero-centered attractor loss.
                init_vecs = self.initial_embeddings[key]

                # bias, pre_vecs, basis_vecs exist in 
                # both StaticLayerwiseEmbedding and AdaEmbedding.
                # pre_vecs: basis vectors that are initialized by prespecified init_vecs. 
                # pre_vecs are updated through BP. Therefore, loss_pre_vecs prevents pre_vecs 
                # from drifting too far from init_vecs.
                if embobj.has_bias:
                    loss_bias        = reg_loss(embobj.bias, loss_type=euc_loss_type)
                    # bias_reg_weight is computed dynamically. But it's detached from the graph.
                    # embobj.bias: now [Layers, K, 768].
                    bias_reg_weight  = bias_reg_weight_base  * torch.norm(embobj.bias, dim=-1).mean().item() ** T
                else:
                    loss_bias        = 0.
                    bias_reg_weight  = 0.

                loss_basis       = reg_loss(embobj.basis_vecs, loss_type=euc_loss_type)
                # Like bias_reg_weight, basis_reg_weight is also computed dynamically 
                # and detached from the graph.
                # basis_vecs: now [K, r-N, 768] for Ada embedder, or [r-N, 768] for Static embedder.
                basis_reg_weight = basis_reg_weight_base * torch.norm(embobj.basis_vecs, dim=-1).mean().item() ** T

                # N: number of pre_vecs (init_vecs).
                if embobj.N > 0:
                    # If pre_vecs has a K dim (shape [K, 1, 768]), then init_vecs is automatically broadcasted.
                    loss_pre_vecs = reg_loss(embobj.pre_vecs - init_vecs, loss_type=euc_loss_type)
                else:
                    loss_pre_vecs = 0.

                loss_ada_maps_weight = 0.
                loss_ada_maps_bias   = 0.
                loss_ada_attn_pooler = 0.
                loss_ada_chan_weights_map_weight = 0.
                loss_ada_chan_weights_map_bias = 0.

                if isinstance(embobj, AdaEmbedding):
                    for i, map in enumerate(embobj.layer_coeff_maps):
                        loss_ada_maps_weight += reg_loss(map.weight, loss_type=euc_loss_type)
                        loss_ada_maps_bias   += reg_loss(map.bias,   loss_type=euc_loss_type)
                    if self.ada_use_attn_pooler:
                        for i, pooler in enumerate(embobj.poolers):
                            loss_ada_attn_pooler  += reg_loss(pooler.lora_to_k.weight, loss_type=euc_loss_type)
                            loss_ada_attn_pooler  += reg_loss(pooler.lora_to_fg_q.weight, loss_type=euc_loss_type)
                            loss_ada_attn_pooler  += reg_loss(pooler.lora_to_bg_q.weight, loss_type=euc_loss_type)

                if type(loss_bias) == int:
                    breakpoint()

                num_out_embeddings += embobj.K

                # The losses of most components are times embobj.K, except for ada attn pooler, 
                # whose parameters don't get inflated with K.
                curr_loss = (  loss_bias             * bias_reg_weight \
                             + loss_basis            * basis_reg_weight \
                             + loss_pre_vecs         * pre_vecs_reg_weight \
                             + loss_ada_maps_weight  * ada_maps_weight_reg_weight \
                             + loss_ada_maps_bias    * ada_maps_bias_reg_weight ) * embobj.K \
                             + loss_ada_attn_pooler  * ada_attn_poolers_reg_weight \
                             + loss_ada_chan_weights_map_weight * ada_maps_weight_reg_weight \
                             + loss_ada_chan_weights_map_bias   * ada_maps_bias_reg_weight
                
                debug = False
                if debug and self.loss_call_count % 100 == 0:
                    print_str = f'reg_bias={loss_bias.item():.4f}, ' \
                                f'reg_basis={loss_basis.item():.4f}, '
                    if embobj.N > 0:
                        print_str += f'reg_pre_vecs={loss_pre_vecs.item():.4f}, '

                    if isinstance(embobj, AdaEmbedding):
                        print_str += f'loss_ada_maps_weight={loss_ada_maps_weight.item():.4f}, ' \
                                     f'loss_ada_maps_bias={loss_ada_maps_bias.item():.4f}'

                    print(print_str)

                if isinstance(embobj, StaticLayerwiseEmbedding):
                    loss_static = loss_static + curr_loss * static_l2_loss_boost
                else:
                    loss_ada = loss_ada + curr_loss * ada_l2_loss_boost

        # num_out_embeddings counts both the embeddings of the static part and the dynamic part.
        # It's the twice of the actual number of embeddings.
        num_out_embeddings /= 2

        return loss_static / num_out_embeddings, loss_ada / num_out_embeddings

    def embedding_reg_loss(self):
        self.loss_call_count += 1
        if self.use_layerwise_embedding:
            return self.layerwise_embedding_norm_loss()
        else:
            return self.embedding_attractor_loss()

if __name__ == '__main__':
    # The example code below is obsolete.    
    attnpool = AttentionalPooler()
    x = torch.randn(2, 768, 16, 16)
    mask = torch.randint(2, size=(2, 1, 16, 16)).float()
    y = attnpool(x, x, mask)
    print(y.shape)<|MERGE_RESOLUTION|>--- conflicted
+++ resolved
@@ -1409,13 +1409,9 @@
             # inst_extra_embs: [6, 768]. attn_inst_sel_fg_embs: [4, 768] or [9, 768]
             # attn_output_weights: [4, 6] or [9, 6].
             # attn_inst_sel_fg_embs.norm: 300~500. Don't know why they are so large. 
-<<<<<<< HEAD
             # Anyway need LN first.
-=======
-            # Anyway need LN them first.
->>>>>>> f6dee476
-            attn_inst_sel_fg_embs = self.postmix_attn_layer(inst_sel_fg_embs, inst_extra_embs, inst_extra_embs)[0]
-            attn_inst_sel_fg_embs = self.postmix_attn_LN(attn_inst_sel_fg_embs)
+            attn_inst_sel_fg_embs = self.postproc_attn_layer(inst_sel_fg_embs, inst_extra_embs, inst_extra_embs)[0]
+            attn_inst_sel_fg_embs = self.postproc_attn_LN(attn_inst_sel_fg_embs)
             # print("attn_inst_sel_fg_embs: ", torch.norm(attn_inst_sel_fg_embs, dim=1).mean())
 
             # Still normalize according to M even if the subset < M, 
@@ -1671,14 +1667,9 @@
                 self.postmix_attn_LN    = nn.LayerNorm(self.token_dim, elementwise_affine=True)
                 print("Creating new postmix_attn_layer (LN).")
             else:
-                # If postmix_attn_layer (LN) exist, and no postmix_attn_layer (LN) are passed in,
-<<<<<<< HEAD
+                # If postproc_attn_layer (LN) exist, and no postproc_attn_layer (LN) are passed in,
                 # do nothing.
-                print("postmix_attn_layer (LN) already created. Do nothing.")
-=======
-                # Leave them unchanged.
-                print("postmix_attn_layer (LN) already created. Leave them unchanged.")
->>>>>>> f6dee476
+                print("postproc_attn_layer (LN) already created. Do nothing.")
         else:
             # If postmix_attn_layer (LN) exist, clear them.
             self.postmix_attn_layer = None
@@ -1832,13 +1823,8 @@
                      # Learnable weights for mixing point attn and conv attn features.
                      "layerwise_point_conv_attn_mix_weights":   self.layerwise_point_conv_attn_mix_weights,
                      "attn_postmix_weight":             self.attn_postmix_weight,
-<<<<<<< HEAD
-                     "postmix_attn_layer":              self.postmix_attn_layer,
-                     "postmix_attn_LN":                 self.postmix_attn_LN,
-=======
-                     "postmix_attn_layer":             self.postmix_attn_layer,
-                     "postmix_attn_LN":                self.postmix_attn_LN,
->>>>>>> f6dee476
+                     "postproc_attn_layer":             self.postproc_attn_layer,
+                     "postproc_attn_LN":                self.postproc_attn_LN,
                      "use_specialized_comp_embs":       self.use_specialized_comp_embs,
                    }, 
                     ckpt_path)
